--- conflicted
+++ resolved
@@ -18,12 +18,7 @@
 overflow-checks = false
 
 [dependencies]
-<<<<<<< HEAD
-scopeguard = "^1.1.0"
-=======
 scopeguard = "^1.2"
-gdnative = "^0.11"
->>>>>>> f7fcfcd9
 parking_lot = "^0.12"
 anyhow = { version = "^1.0", features = ["backtrace"] }
 lazy_static = "^1.4"
