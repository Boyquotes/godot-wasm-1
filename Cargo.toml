[package]
name = "godot-wasm"
version = "0.1.0"
edition = "2021"
authors = ["Dheatly23 <71598333+Dheatly23@users.noreply.github.com>"]
license = "Apache-2.0"
publish = false

[lib]
crate-type = ["cdylib"]

[profile.release]
lto = "thin"
codegen-units = 1
opt-level = "z"
panic = "abort"
debug-assertions = false
overflow-checks = false

[dependencies]
scopeguard = "^1.2"
parking_lot = "^0.12"
anyhow = { version = "^1.0", features = ["backtrace"] }
slab = { version = "^0.4", optional = true }
wasi-common = { version = "^15.0", optional = true }
wasmparser = { version = "^0.115", optional = true }
bytes = { version = "^1.5", optional = true }
wat = { version = "^1.0", optional = true }
async-trait = { version = "^0.1", optional = true }
cfg-if = { version = "^1.0", optional = true }
memchr = { version = "^2.5", optional = true }
camino = { version = "^1.1", optional = true }

[dependencies.godot]
git = "https://github.com/godot-rust/gdext"
rev = "7dee976484db8fc756a2442a9edebcaf48f2b677"

[dependencies.wasmtime]
version = "^15.0"
default-features = false
features = [
  "cranelift",
  "wat",
  "parallel-compilation",
]

[dependencies.wasmtime-wasi]
version = "^15.0"
optional = true
default-features = false
features = [
  "sync",
]

[dependencies.once_cell]
version = "^1.18"
features = [
  "parking_lot",
]

[features]
<<<<<<< HEAD
default = ["epoch-timeout", "memory-limiter", "wasi"]
=======
default = ["epoch-timeout", "memory-limiter", "object-registry", "wasi"]
new-host-import = []
>>>>>>> 461d514f
memory-limiter = []
epoch-timeout = []
object-registry-compat = ["dep:slab"]
object-registry-extern = []
object-registry = ["object-registry-compat", "object-registry-extern"]
more-precise-timer = []
deterministic-wasm = []
wasi = [
  "dep:wasmtime-wasi",
  "dep:wasi-common",
  "dep:async-trait",
  "dep:cfg-if",
  "dep:memchr",
  "dep:camino",
]
wasi-preview2 = [
  "dep:wasmparser",
  "dep:wat",
  "dep:bytes",
  "wasi",
  "wasmtime/component-model",
  "wasmtime-wasi/preview2",
  "wasmtime-wasi/preview1-on-preview2",
]

[workspace]
members = [
  "example/wasm/*",
]
exclude = [
  "example/wasm/.cargo",
]<|MERGE_RESOLUTION|>--- conflicted
+++ resolved
@@ -59,12 +59,8 @@
 ]
 
 [features]
-<<<<<<< HEAD
 default = ["epoch-timeout", "memory-limiter", "wasi"]
-=======
-default = ["epoch-timeout", "memory-limiter", "object-registry", "wasi"]
 new-host-import = []
->>>>>>> 461d514f
 memory-limiter = []
 epoch-timeout = []
 object-registry-compat = ["dep:slab"]
