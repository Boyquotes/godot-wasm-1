--- conflicted
+++ resolved
@@ -30,7 +30,7 @@
 #			},
 #		},
 #		{
-#			"engine.use_epoch": true,
+#			"epoch.enable": true,
 #		},
 #		self, "__log"
 #	)
@@ -62,15 +62,7 @@
 			object = self,
 			method = "__write",
 		},
-<<<<<<< HEAD
 	})
-=======
-		{
-			"epoch.enable": true,
-		},
-		self, "__log"
-	)
->>>>>>> bb1fc03f
 
 	call_deferred("__cb")
 
