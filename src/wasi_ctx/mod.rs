pub mod memfs;
pub mod stdio;
pub mod timestamp;

use std::collections::HashMap;
use std::io::{Cursor, Write};
use std::mem;
use std::path::PathBuf;
use std::slice;
use std::sync::{Arc, Weak};

use anyhow::Error;
use godot::prelude::*;
use wasi_common::dir::OpenResult;
use wasi_common::file::{FdFlags, OFlags};
use wasmtime_wasi::dir::{Dir as CapDir, OpenResult as OpenResult2};
use wasmtime_wasi::{ambient_authority, Dir as PhysicalDir, WasiCtx, WasiCtxBuilder};

use crate::wasi_ctx::memfs::{open, Capability, Dir, File, FileEntry, Node};
use crate::wasi_ctx::stdio::{BlockWritePipe, LineWritePipe, UnbufferedWritePipe};
use crate::wasm_config::{Config, PipeBindingType, PipeBufferType};
use crate::{bail_with_site, site_context};

#[derive(GodotClass)]
#[class(base=RefCounted, init)]
pub struct WasiContext {
    #[init(default = false)]
    #[export]
    bypass_stdio: bool,
    #[init(default = false)]
    #[export]
    fs_readonly: bool,

    #[init(default = Arc::new(Dir::new(<Weak<Dir>>::new())))]
    memfs_root: Arc<Dir>,
    #[init(default = HashMap::new())]
    physical_mount: HashMap<PathBuf, PathBuf>,
    #[init(default = HashMap::new())]
    envs: HashMap<String, String>,
}

impl WasiContext {
    pub fn init_ctx_no_context(mut ctx: WasiCtx, config: &Config) -> Result<WasiCtx, Error> {
        for (k, v) in &config.wasi_envs {
            ctx.push_env(k, v)?;
        }

        for a in &config.wasi_args {
            ctx.push_arg(a)?;
        }

        Ok(ctx)
    }

    pub fn build_ctx(
        this: Gd<Self>,
        mut ctx: WasiCtxBuilder,
        config: &Config,
    ) -> Result<WasiCtx, Error> {
<<<<<<< HEAD
        let o = this.bind();
        if let (PipeBindingType::Context, Some(file)) =
            (&config.wasi_stdin, &config.wasi_stdin_file)
        {
            let root = Some(o.memfs_root.clone());
            let node = if let FileEntry::Occupied(v) = site_context!(open(
                file,
                o.memfs_root.clone(),
                &Some(o.memfs_root.clone()),
                true,
                false,
            ))? {
                v.into_inner()
            } else {
                bail_with_site!("Path \"{}\" not found!", file)
            };

            let OpenResult::File(file) = site_context!(node.open(
                root,
                Capability { read: true, write: false },
                true,
                OFlags::empty(),
                FdFlags::empty(),
            ))? else { bail_with_site!("Path \"{}\" should be a file!", file) };
            ctx = ctx.stdin(file);
        }
        // TODO: Emit signal
        if config.wasi_stdout == PipeBindingType::Context {
            if o.bypass_stdio {
                ctx = ctx.inherit_stdout();
            } else {
                ctx = ctx.stdout(match config.wasi_stdout_buffer {
                    PipeBufferType::Unbuffered => {
                        Box::new(UnbufferedWritePipe::new(move |_buf| {})) as _
                    }
                    PipeBufferType::LineBuffer => Box::new(LineWritePipe::new(move |_buf| {})) as _,
                    PipeBufferType::BlockBuffer => {
                        Box::new(BlockWritePipe::new(move |_buf| {})) as _
                    }
                });
=======
        let f = move |o: &Self, b: TRef<'_, Reference>| -> Result<_, Error> {
            let mut ctx = ctx;

            if let (PipeBindingType::Context, Some(file)) =
                (&config.wasi_stdin, &config.wasi_stdin_file)
            {
                let root = Some(o.memfs_root.clone());
                let node = if let FileEntry::Occupied(v) = site_context!(open(
                    file,
                    o.memfs_root.clone(),
                    &Some(o.memfs_root.clone()),
                    true,
                    false,
                ))? {
                    v.into_inner()
                } else {
                    bail_with_site!("Path \"{}\" not found!", file)
                };

                let OpenResult::File(file) = site_context!(node.open(
                    root,
                    Capability {
                        read: true,
                        write: false
                    },
                    true,
                    OFlags::empty(),
                    FdFlags::empty(),
                ))?
                else {
                    bail_with_site!("Path \"{}\" should be a file!", file)
                };
                ctx = ctx.stdin(file);
            }
            if config.wasi_stdout == PipeBindingType::Context {
                if o.bypass_stdio {
                    ctx = ctx.inherit_stdout();
                } else {
                    let base = b.claim();
                    ctx = ctx.stdout(match config.wasi_stdout_buffer {
                        PipeBufferType::Unbuffered => {
                            Box::new(UnbufferedWritePipe::new(move |buf| unsafe {
                                base.assume_safe().emit_signal(
                                    "stdout_emit",
                                    &[<PoolArray<u8>>::from_slice(buf).owned_to_variant()],
                                );
                            })) as _
                        }
                        PipeBufferType::LineBuffer => {
                            Box::new(LineWritePipe::new(move |buf| unsafe {
                                base.assume_safe().emit_signal(
                                    "stdout_emit",
                                    &[String::from_utf8_lossy(buf).to_variant()],
                                );
                            })) as _
                        }
                        PipeBufferType::BlockBuffer => {
                            Box::new(BlockWritePipe::new(move |buf| unsafe {
                                base.assume_safe().emit_signal(
                                    "stdout_emit",
                                    &[<PoolArray<u8>>::from_slice(buf).owned_to_variant()],
                                );
                            })) as _
                        }
                    });
                }
>>>>>>> 955228fb
            }
        }
        if config.wasi_stderr == PipeBindingType::Context {
            if o.bypass_stdio {
                ctx = ctx.inherit_stderr();
            } else {
                ctx = ctx.stderr(match config.wasi_stderr_buffer {
                    PipeBufferType::Unbuffered => {
                        Box::new(UnbufferedWritePipe::new(move |_buf| {})) as _
                    }
                    PipeBufferType::LineBuffer => Box::new(LineWritePipe::new(move |_buf| {})) as _,
                    PipeBufferType::BlockBuffer => {
                        Box::new(BlockWritePipe::new(move |_buf| {})) as _
                    }
                });
            }
        }

        let mut ctx = Self::init_ctx_no_context(ctx.build(), config)?;

        for (k, v) in o
            .envs
            .iter()
            .filter(|(k, _)| !config.wasi_envs.contains_key(&**k))
        {
            ctx.push_env(k, v)?;
        }

<<<<<<< HEAD
        let fs_writable = !(o.fs_readonly || config.wasi_fs_readonly);
=======
            let fs_writable = !(o.fs_readonly || config.wasi_fs_readonly);

            for (guest, host) in o.physical_mount.iter() {
                let dir = CapDir::from_cap_std(site_context!(PhysicalDir::open_ambient_dir(
                    host,
                    ambient_authority(),
                ))?);
                let OpenResult2::Dir(dir) = site_context!(dir.open_file_(
                    false,
                    ".",
                    OFlags::DIRECTORY,
                    true,
                    fs_writable,
                    FdFlags::empty(),
                ))?
                else {
                    bail_with_site!("Path should be a directory!")
                };
                site_context!(ctx.push_preopened_dir(Box::new(dir), guest))?;
            }
>>>>>>> 955228fb

        for (guest, host) in o.physical_mount.iter() {
            let dir = site_context!(PhysicalDir::open_ambient_dir(host, ambient_authority()))?;
            let OpenResult2::Dir(dir) = site_context!(CapDir::from_cap_std(dir).open_file_(
                false,
                ".",
                OFlags::DIRECTORY,
                true,
                fs_writable,
                FdFlags::empty(),
<<<<<<< HEAD
            ))? else { bail_with_site!("Path should be a directory!") };
            site_context!(ctx.push_preopened_dir(Box::new(dir), guest))?;
        }
=======
            ))?
            else {
                bail_with_site!("Root should be a directory!")
            };
            site_context!(ctx.push_preopened_dir(root, "."))?;
>>>>>>> 955228fb

        let OpenResult::Dir(root) = site_context!(o.memfs_root.clone().open(
            Some(o.memfs_root.clone()),
            Capability {
                read: true,
                write: !o.fs_readonly,
            },
            true,
            OFlags::DIRECTORY,
            FdFlags::empty(),
        ))? else { bail_with_site!("Root should be a directory!") };
        site_context!(ctx.push_preopened_dir(root, "."))?;

        Ok(ctx)
    }

    fn wrap_result<F, T>(f: F) -> Option<T>
    where
        F: FnOnce() -> Result<T, Error>,
    {
        match f() {
            Ok(v) => Some(v),
            Err(e) => {
                godot_error!("{}", e);
                None
            }
        }
    }
}

#[godot_api]
impl WasiContext {
    #[func]
    fn add_env_variable(&mut self, key: GodotString, value: GodotString) {
        let k = key.chars_checked();
        let v = value.chars_checked();
        self.envs.insert(
            String::from_iter(k.iter().copied()),
            String::from_iter(v.iter().copied()),
        );
    }

    #[func]
    fn get_env_variable(&self, key: GodotString) -> Variant {
        self.envs
            .get(&String::from_iter(key.chars_checked().iter().copied()))
            .map_or_else(Variant::nil, |v| v.to_variant())
    }

    #[func]
    fn mount_physical_dir(&mut self, host_path: GodotString, guest_path: Variant) {
        let host_path = String::from(host_path);
        let guest_path = if guest_path.is_nil() {
            host_path.clone()
        } else {
            String::from_variant(&guest_path)
        };
        self.physical_mount
            .insert(guest_path.into(), host_path.into());
    }

    #[func]
    fn write_memory_file(&mut self, path: GodotString, data: Variant, offset: Variant) {
        fn f(root: Arc<Dir>, path: &str, data: &[u8], offset: Option<usize>) -> Result<(), Error> {
            match site_context!(open(path, root.clone(), &Some(root), true, true))? {
                FileEntry::Occupied(v) => {
                    let v = v.into_inner();
                    let Some(file) = v.as_any().downcast_ref::<File>() else {
                        bail_with_site!("Is a directory")
                    };
                    let mut content = file.content.write();

                    if let Some(offset) = offset {
                        let mut cursor = Cursor::new(&mut *content);
                        cursor.set_position(offset as _);
                        cursor.write_all(data)?;
                    } else {
                        content.clear();
                        content.extend_from_slice(data);
                    }
                }
                FileEntry::Vacant(v) => {
                    v.insert(|parent, stamp| -> Result<_, Error> {
                        let mut file = File::with_timestamp(parent, stamp);
                        *file.content.get_mut() = if let Some(offset) = offset {
                            let mut v = match offset.checked_add(data.len()) {
                                Some(v) => Vec::with_capacity(v),
                                None => bail_with_site!("Data too long!"),
                            };
                            v.resize(offset, 0);
                            v.extend_from_slice(data);
                            v
                        } else {
                            data.to_owned()
                        };

                        Ok(Arc::new(file))
                    })?;
                }
            }

            Ok(())
        }

        unsafe fn as_bytes<T: Copy>(s: &[T]) -> &[u8] {
            slice::from_raw_parts(s.as_ptr() as *const u8, s.len() * mem::size_of::<T>())
        }

        Self::wrap_result(move || {
            let offset = if offset.is_nil() {
                None
            } else if let Ok(v) = i64::try_from_variant(&offset) {
                Some(usize::try_from(v)?)
            } else {
                bail_with_site!("Unknown offset {}", offset)
            };

            let path = String::from(path);

            let f = |data| f(self.memfs_root.clone(), &path, data, offset);

            if let Ok(v) = PackedByteArray::try_from_variant(&data) {
                f(&v.to_vec())
            } else if let Ok(v) = GodotString::try_from_variant(&data) {
                f(format!("{}", v).as_bytes())
            } else if let Ok(v) = PackedInt32Array::try_from_variant(&data) {
                unsafe { f(as_bytes(&v.to_vec())) }
            } else if let Ok(v) = PackedInt64Array::try_from_variant(&data) {
                unsafe { f(as_bytes(&v.to_vec())) }
            } else if let Ok(v) = PackedFloat32Array::try_from_variant(&data) {
                unsafe { f(as_bytes(&v.to_vec())) }
            } else if let Ok(v) = PackedFloat64Array::try_from_variant(&data) {
                unsafe { f(as_bytes(&v.to_vec())) }
            } else {
                bail_with_site!("Unknown value {}", data)
            }
        });
    }

    #[func]
    fn read_memory_file(&self, path: GodotString, length: i64, offset: Variant) -> PackedByteArray {
        Self::wrap_result(move || {
            let length = usize::try_from(length)?;
            let offset = if offset.is_nil() {
                0
            } else if let Ok(v) = i64::try_from_variant(&offset) {
                usize::try_from(v)?
            } else {
                bail_with_site!("Unknown offset {}", offset)
            };

            let path = String::from(path);

            let node = if let FileEntry::Occupied(v) = site_context!(open(
                &path,
                self.memfs_root.clone(),
                &Some(self.memfs_root.clone()),
                true,
                false
            ))? {
                v.into_inner()
            } else {
                bail_with_site!("Path not found!")
            };

            let Some(file) = node.as_any().downcast_ref::<File>() else {
                bail_with_site!("Is not file!")
            };

            let content = file.content.read();
            let end = match offset.checked_add(length) {
                Some(v) => v.min(content.len()),
                None => content.len(),
            };
            let s = &content[offset.min(content.len())..end];
            Ok(PackedByteArray::from(s))
        }).unwrap_or_else(PackedByteArray::new)
    }
}<|MERGE_RESOLUTION|>--- conflicted
+++ resolved
@@ -57,7 +57,6 @@
         mut ctx: WasiCtxBuilder,
         config: &Config,
     ) -> Result<WasiCtx, Error> {
-<<<<<<< HEAD
         let o = this.bind();
         if let (PipeBindingType::Context, Some(file)) =
             (&config.wasi_stdin, &config.wasi_stdin_file)
@@ -98,74 +97,6 @@
                         Box::new(BlockWritePipe::new(move |_buf| {})) as _
                     }
                 });
-=======
-        let f = move |o: &Self, b: TRef<'_, Reference>| -> Result<_, Error> {
-            let mut ctx = ctx;
-
-            if let (PipeBindingType::Context, Some(file)) =
-                (&config.wasi_stdin, &config.wasi_stdin_file)
-            {
-                let root = Some(o.memfs_root.clone());
-                let node = if let FileEntry::Occupied(v) = site_context!(open(
-                    file,
-                    o.memfs_root.clone(),
-                    &Some(o.memfs_root.clone()),
-                    true,
-                    false,
-                ))? {
-                    v.into_inner()
-                } else {
-                    bail_with_site!("Path \"{}\" not found!", file)
-                };
-
-                let OpenResult::File(file) = site_context!(node.open(
-                    root,
-                    Capability {
-                        read: true,
-                        write: false
-                    },
-                    true,
-                    OFlags::empty(),
-                    FdFlags::empty(),
-                ))?
-                else {
-                    bail_with_site!("Path \"{}\" should be a file!", file)
-                };
-                ctx = ctx.stdin(file);
-            }
-            if config.wasi_stdout == PipeBindingType::Context {
-                if o.bypass_stdio {
-                    ctx = ctx.inherit_stdout();
-                } else {
-                    let base = b.claim();
-                    ctx = ctx.stdout(match config.wasi_stdout_buffer {
-                        PipeBufferType::Unbuffered => {
-                            Box::new(UnbufferedWritePipe::new(move |buf| unsafe {
-                                base.assume_safe().emit_signal(
-                                    "stdout_emit",
-                                    &[<PoolArray<u8>>::from_slice(buf).owned_to_variant()],
-                                );
-                            })) as _
-                        }
-                        PipeBufferType::LineBuffer => {
-                            Box::new(LineWritePipe::new(move |buf| unsafe {
-                                base.assume_safe().emit_signal(
-                                    "stdout_emit",
-                                    &[String::from_utf8_lossy(buf).to_variant()],
-                                );
-                            })) as _
-                        }
-                        PipeBufferType::BlockBuffer => {
-                            Box::new(BlockWritePipe::new(move |buf| unsafe {
-                                base.assume_safe().emit_signal(
-                                    "stdout_emit",
-                                    &[<PoolArray<u8>>::from_slice(buf).owned_to_variant()],
-                                );
-                            })) as _
-                        }
-                    });
-                }
->>>>>>> 955228fb
             }
         }
         if config.wasi_stderr == PipeBindingType::Context {
@@ -194,30 +125,7 @@
             ctx.push_env(k, v)?;
         }
 
-<<<<<<< HEAD
         let fs_writable = !(o.fs_readonly || config.wasi_fs_readonly);
-=======
-            let fs_writable = !(o.fs_readonly || config.wasi_fs_readonly);
-
-            for (guest, host) in o.physical_mount.iter() {
-                let dir = CapDir::from_cap_std(site_context!(PhysicalDir::open_ambient_dir(
-                    host,
-                    ambient_authority(),
-                ))?);
-                let OpenResult2::Dir(dir) = site_context!(dir.open_file_(
-                    false,
-                    ".",
-                    OFlags::DIRECTORY,
-                    true,
-                    fs_writable,
-                    FdFlags::empty(),
-                ))?
-                else {
-                    bail_with_site!("Path should be a directory!")
-                };
-                site_context!(ctx.push_preopened_dir(Box::new(dir), guest))?;
-            }
->>>>>>> 955228fb
 
         for (guest, host) in o.physical_mount.iter() {
             let dir = site_context!(PhysicalDir::open_ambient_dir(host, ambient_authority()))?;
@@ -228,17 +136,9 @@
                 true,
                 fs_writable,
                 FdFlags::empty(),
-<<<<<<< HEAD
             ))? else { bail_with_site!("Path should be a directory!") };
             site_context!(ctx.push_preopened_dir(Box::new(dir), guest))?;
         }
-=======
-            ))?
-            else {
-                bail_with_site!("Root should be a directory!")
-            };
-            site_context!(ctx.push_preopened_dir(root, "."))?;
->>>>>>> 955228fb
 
         let OpenResult::Dir(root) = site_context!(o.memfs_root.clone().open(
             Some(o.memfs_root.clone()),
