--- conflicted
+++ resolved
@@ -7,13 +7,8 @@
 use std::time::SystemTime;
 
 use anyhow::Error;
-<<<<<<< HEAD
+use camino::{Utf8Path, Utf8PathBuf};
 use godot::prelude::*;
-=======
-use camino::{Utf8Path, Utf8PathBuf};
-use gdnative::log::{error, godot_site, Site};
-use gdnative::prelude::*;
->>>>>>> 2bddfec1
 use wasi_common::dir::OpenResult;
 use wasi_common::file::{FdFlags, FileType, OFlags};
 use wasmtime_wasi::dir::{Dir as CapDir, OpenResult as OpenResult2};
@@ -38,13 +33,9 @@
 
     #[init(default = Arc::new(Dir::new(<Weak<Dir>>::new())))]
     memfs_root: Arc<Dir>,
-<<<<<<< HEAD
     #[init(default = HashMap::new())]
-    physical_mount: HashMap<PathBuf, PathBuf>,
+    physical_mount: HashMap<Utf8PathBuf, Utf8PathBuf>,
     #[init(default = HashMap::new())]
-=======
-    physical_mount: HashMap<Utf8PathBuf, Utf8PathBuf>,
->>>>>>> 2bddfec1
     envs: HashMap<String, String>,
 }
 
@@ -194,75 +185,18 @@
 
 #[godot_api]
 impl WasiContext {
-    #[func]
-    fn add_env_variable(&mut self, key: GodotString, value: GodotString) {
-        let k = key.chars_checked();
-        let v = value.chars_checked();
-        self.envs.insert(
-            String::from_iter(k.iter().copied()),
-            String::from_iter(v.iter().copied()),
-        );
-    }
-
-    #[func]
-    fn get_env_variable(&self, key: GodotString) -> Variant {
+    #[method]
+    fn add_env_variable(&mut self, key: String, value: String) {
+        self.envs.insert(key, value);
+    }
+
+    #[method]
+    fn get_env_variable(&self, key: String) -> Variant {
         self.envs
-            .get(&String::from_iter(key.chars_checked().iter().copied()))
+            .get(&key)
             .map_or_else(Variant::nil, |v| v.to_variant())
     }
 
-<<<<<<< HEAD
-    #[func]
-    fn mount_physical_dir(&mut self, host_path: GodotString, guest_path: Variant) {
-        let host_path = String::from(host_path);
-        let guest_path = if guest_path.is_nil() {
-            host_path.clone()
-        } else {
-            String::from_variant(&guest_path)
-        };
-        self.physical_mount
-            .insert(guest_path.into(), host_path.into());
-    }
-
-    #[func]
-    fn write_memory_file(&mut self, path: GodotString, data: Variant, offset: Variant) {
-        fn f(root: Arc<Dir>, path: &str, data: &[u8], offset: Option<usize>) -> Result<(), Error> {
-            match site_context!(open(path, root.clone(), &Some(root), true, true))? {
-                FileEntry::Occupied(v) => {
-                    let v = v.into_inner();
-                    let Some(file) = v.as_any().downcast_ref::<File>() else {
-                        bail_with_site!("Is a directory")
-                    };
-                    let mut content = file.content.write();
-
-                    if let Some(offset) = offset {
-                        let mut cursor = Cursor::new(&mut *content);
-                        cursor.set_position(offset as _);
-                        cursor.write_all(data)?;
-                    } else {
-                        content.clear();
-                        content.extend_from_slice(data);
-                    }
-                }
-                FileEntry::Vacant(v) => {
-                    v.insert(|parent, stamp| -> Result<_, Error> {
-                        let mut file = File::with_timestamp(parent, stamp);
-                        *file.content.get_mut() = if let Some(offset) = offset {
-                            let mut v = match offset.checked_add(data.len()) {
-                                Some(v) => Vec::with_capacity(v),
-                                None => bail_with_site!("Data too long!"),
-                            };
-                            v.resize(offset, 0);
-                            v.extend_from_slice(data);
-                            v
-                        } else {
-                            data.to_owned()
-                        };
-
-                        Ok(Arc::new(file))
-                    })?;
-                }
-=======
     #[method]
     fn delete_env_variable(&mut self, key: String) -> Option<GodotString> {
         self.envs.remove(&key).map(GodotString::from)
@@ -436,7 +370,6 @@
 
             if dir.content.write().remove(&name.to_string()).is_none() {
                 bail_with_site!("File {name} does not exists in {path}");
->>>>>>> 2bddfec1
             }
 
             Ok(())
@@ -472,6 +405,7 @@
                 .collect();
             Ok(ret)
         })
+        .unwrap_or_else(PackedByteArray::new)
     }
 
     #[method]
@@ -525,34 +459,6 @@
         #[opt] follow_symlink: Option<bool>,
     ) -> bool {
         Self::wrap_result(move || {
-<<<<<<< HEAD
-            let offset = if offset.is_nil() {
-                None
-            } else if let Ok(v) = i64::try_from_variant(&offset) {
-                Some(usize::try_from(v)?)
-            } else {
-                bail_with_site!("Unknown offset {}", offset)
-            };
-
-            let path = String::from(path);
-
-            let f = |data| f(self.memfs_root.clone(), &path, data, offset);
-
-            if let Ok(v) = PackedByteArray::try_from_variant(&data) {
-                f(&v.to_vec())
-            } else if let Ok(v) = GodotString::try_from_variant(&data) {
-                f(format!("{}", v).as_bytes())
-            } else if let Ok(v) = PackedInt32Array::try_from_variant(&data) {
-                unsafe { f(as_bytes(&v.to_vec())) }
-            } else if let Ok(v) = PackedInt64Array::try_from_variant(&data) {
-                unsafe { f(as_bytes(&v.to_vec())) }
-            } else if let Ok(v) = PackedFloat32Array::try_from_variant(&data) {
-                unsafe { f(as_bytes(&v.to_vec())) }
-            } else if let Ok(v) = PackedFloat64Array::try_from_variant(&data) {
-                unsafe { f(as_bytes(&v.to_vec())) }
-            } else {
-                bail_with_site!("Unknown value {}", data)
-=======
             let mtime = time
                 .get("mtime")
                 .and_then(|v| <Option<i64>>::from_variant(&v).transpose())
@@ -590,7 +496,6 @@
             }
             if let Some(atime) = atime {
                 stamp.atime.set_stamp(atime);
->>>>>>> 2bddfec1
             }
 
             Ok(())
@@ -598,23 +503,6 @@
         .is_some()
     }
 
-<<<<<<< HEAD
-    #[func]
-    fn read_memory_file(&self, path: GodotString, length: i64, offset: Variant) -> PackedByteArray {
-        Self::wrap_result(move || {
-            let length = usize::try_from(length)?;
-            let offset = if offset.is_nil() {
-                0
-            } else if let Ok(v) = i64::try_from_variant(&offset) {
-                usize::try_from(v)?
-            } else {
-                bail_with_site!("Unknown offset {}", offset)
-            };
-
-            let path = String::from(path);
-
-            let node = if let FileEntry::Occupied(v) = site_context!(open(
-=======
     #[method]
     fn file_link_target(
         &self,
@@ -659,7 +547,6 @@
             };
 
             let Ok(FileEntry::Occupied(f)) = open(
->>>>>>> 2bddfec1
                 &path,
                 self.memfs_root.clone(),
                 &Some(self.memfs_root.clone()),
@@ -761,12 +648,6 @@
 
                 Ok(())
             };
-<<<<<<< HEAD
-            let s = &content[offset.min(content.len())..end];
-            Ok(PackedByteArray::from(s))
-        })
-        .unwrap_or_else(PackedByteArray::new)
-=======
 
             f(root, path, follow_symlink, truncate, offset, end, f_)
         }
@@ -876,6 +757,5 @@
             _ => bail_with_site!("Unknown value type {:?}", data.get_type()),
         })
         .is_some()
->>>>>>> 2bddfec1
     }
 }