use godot::prelude::*;

#[cfg(feature = "wasi")]
use crate::wasi_ctx::WasiContext;
#[cfg(feature = "epoch-timeout")]
use crate::wasm_util::{EPOCH_DEADLINE, EPOCH_MULTIPLIER};

<<<<<<< HEAD
#[derive(Clone, Copy, Default, Debug, Eq, PartialEq)]
=======
#[derive(Clone, Default, Debug, ToVariant)]
>>>>>>> 57c4d407
pub struct Config {
    #[cfg(feature = "epoch-timeout")]
    pub with_epoch: bool,
    #[cfg(feature = "epoch-timeout")]
    pub epoch_autoreset: bool,
    #[cfg(feature = "epoch-timeout")]
    pub epoch_timeout: u64,

    #[cfg(feature = "memory-limiter")]
    pub max_memory: Option<u64>,
    #[cfg(feature = "memory-limiter")]
    pub max_entries: Option<u64>,

    #[cfg(feature = "wasi")]
    pub with_wasi: bool,
    #[cfg(feature = "wasi")]
    pub wasi_context: Option<Instance<WasiContext>>,
    #[cfg(feature = "wasi")]
    pub wasi_args: Vec<String>,

    pub extern_bind: ExternBindingType,
}

fn get_field<T: FromVariant>(
    d: &Dictionary,
    name: &'static str,
) -> Result<Option<T>, VariantConversionError> {
    match d.get(name) {
        Some(v) => Some(T::try_from_variant(&v)).transpose(),
        None => Ok(None),
    }
}

#[cfg(feature = "epoch-timeout")]
fn compute_epoch(v: Option<Variant>) -> Result<u64, VariantConversionError> {
    const DEFAULT: u64 = EPOCH_DEADLINE.saturating_mul(EPOCH_MULTIPLIER);
    let v = match v {
        Some(v) if !v.is_nil() => v,
        _ => return Ok(DEFAULT),
    };
    if let Ok(v) = i64::try_from_variant(&v) {
        Ok(v.try_into()
            .unwrap_or(0u64)
            .saturating_mul(EPOCH_MULTIPLIER))
    } else {
        Ok((f64::try_from_variant(&v)? * (EPOCH_MULTIPLIER as f64)).trunc() as _)
    }
}

impl FromVariant for Config {
    fn try_from_variant(v: &Variant) -> Result<Self, VariantConversionError> {
        if v.is_nil() {
            return Ok(Self::default());
        }
        let dict = Dictionary::try_from_variant(&v)?;

        Ok(Self {
            #[cfg(feature = "epoch-timeout")]
            with_epoch: get_field(&dict, "engine.use_epoch")?.unwrap_or_default(),
            #[cfg(feature = "epoch-timeout")]
            epoch_autoreset: get_field(&dict, "engine.epoch_autoreset")?.unwrap_or_default(),
            #[cfg(feature = "epoch-timeout")]
            epoch_timeout: compute_epoch(dict.get("engine.epoch_timeout"))?,

            #[cfg(feature = "memory-limiter")]
            max_memory: get_field::<i64>(&dict, "engine.max_memory")?.map(|v| v as _),
            #[cfg(feature = "memory-limiter")]
            max_entries: get_field::<i64>(&dict, "engine.max_entries")?.map(|v| v as _),

            #[cfg(feature = "wasi")]
            with_wasi: get_field(&dict, "engine.use_wasi")?.unwrap_or_default(),
            #[cfg(feature = "wasi")]
            wasi_context: get_field(&dict, "wasi.wasi_context")?,
            #[cfg(feature = "wasi")]
            wasi_args: get_field(&dict, "wasi.args")?.unwrap_or_default(),

            extern_bind: get_field(&dict, "godot.extern_binding")?.unwrap_or_default(),
        })
    }
}

#[derive(Clone, Copy, Debug, Eq, PartialEq)]
#[non_exhaustive]
pub enum ExternBindingType {
    None,
    #[cfg(feature = "object-registry-compat")]
    Registry,
    #[cfg(feature = "object-registry-extern")]
    Native,
}

impl Default for ExternBindingType {
    fn default() -> Self {
        Self::None
    }
}

impl FromVariant for ExternBindingType {
    fn try_from_variant(variant: &Variant) -> Result<Self, VariantConversionError> {
        let s = String::try_from_variant(variant)?;
        Ok(match &*s {
            "" | "none" | "no_binding" => Self::None,
            #[cfg(feature = "object-registry-compat")]
            "compat" | "registry" => Self::Registry,
            #[cfg(feature = "object-registry-extern")]
            "extern" | "native" => Self::Native,
            _ => return Err(VariantConversionError),
        })
    }
}

impl ToVariant for ExternBindingType {
    fn to_variant(&self) -> Variant {
        match self {
            Self::None => "none",
            #[cfg(feature = "object-registry-compat")]
            Self::Registry => "registry",
            #[cfg(feature = "object-registry-extern")]
            Self::Native => "native",
        }
        .to_variant()
    }
}<|MERGE_RESOLUTION|>--- conflicted
+++ resolved
@@ -5,11 +5,7 @@
 #[cfg(feature = "epoch-timeout")]
 use crate::wasm_util::{EPOCH_DEADLINE, EPOCH_MULTIPLIER};
 
-<<<<<<< HEAD
-#[derive(Clone, Copy, Default, Debug, Eq, PartialEq)]
-=======
-#[derive(Clone, Default, Debug, ToVariant)]
->>>>>>> 57c4d407
+#[derive(Clone, Default, Debug)]
 pub struct Config {
     #[cfg(feature = "epoch-timeout")]
     pub with_epoch: bool,
