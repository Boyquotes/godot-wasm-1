--- conflicted
+++ resolved
@@ -172,30 +172,14 @@
                 if let Some(data) = config.wasi_stdin_data.clone() {
                     builder.stdin(Box::new(ByteBufferReadPipe::new(data)));
                 } else {
-<<<<<<< HEAD
                     // TODO: Emit signal
                     let (outer, inner) = OuterStdin::new(move || {});
-                    builder = builder.stdin(Box::new(outer));
-=======
-                    let inst_id = inst_id;
-                    let (outer, inner) = OuterStdin::new(move || unsafe {
-                        let Some(owner) = Reference::try_from_instance_id(inst_id) else {
-                            return;
-                        };
-                        owner.emit_signal("stdin_request", &[]);
-                    });
                     builder.stdin(Box::new(outer));
->>>>>>> f7fcfcd9
                     wasi_stdin = Some(inner as _);
                 }
             }
             if config.wasi_stdout == PipeBindingType::Instance {
-<<<<<<< HEAD
-                builder = builder.stdout(match config.wasi_stdout_buffer {
-=======
-                let inst_id = inst_id;
                 builder.stdout(match config.wasi_stdout_buffer {
->>>>>>> f7fcfcd9
                     PipeBufferType::Unbuffered => {
                         Box::new(UnbufferedWritePipe::new(move |_buf| {})) as _
                     }
@@ -206,12 +190,7 @@
                 });
             }
             if config.wasi_stderr == PipeBindingType::Instance {
-<<<<<<< HEAD
-                builder = builder.stderr(match config.wasi_stderr_buffer {
-=======
-                let inst_id = inst_id;
                 builder.stderr(match config.wasi_stderr_buffer {
->>>>>>> f7fcfcd9
                     PipeBufferType::Unbuffered => {
                         Box::new(UnbufferedWritePipe::new(move |_buf| {})) as _
                     }
