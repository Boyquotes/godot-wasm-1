use std::any::Any;
use std::collections::HashMap;
use std::ptr;
use std::sync::Arc;

use anyhow::{bail, Error};
use godot::prelude::*;
use once_cell::sync::OnceCell;
use parking_lot::{lock_api::RawMutex as RawMutexTrait, Mutex, RawMutex};
use rayon::prelude::*;
use scopeguard::guard;
#[cfg(feature = "wasi-preview2")]
use wasmtime::component::Instance as InstanceComp;
#[cfg(feature = "wasi")]
use wasmtime::Linker;
#[cfg(feature = "memory-limiter")]
use wasmtime::ResourceLimiter;
use wasmtime::{
    AsContextMut, Extern, Instance as InstanceWasm, Memory, Store, StoreContextMut, ValRaw,
};
#[cfg(feature = "wasi-preview2")]
use wasmtime_wasi::preview2::{Table as WasiTable, WasiCtx as WasiCtxPv2, WasiView};
#[cfg(feature = "wasi")]
use wasmtime_wasi::sync::{add_to_linker, WasiCtxBuilder};
#[cfg(feature = "wasi")]
use wasmtime_wasi::WasiCtx;

use crate::rw_struct::{read_struct, write_struct};
#[cfg(feature = "wasi")]
use crate::wasi_ctx::stdio::{
    BlockWritePipe, ByteBufferReadPipe, InnerStdin, LineWritePipe, OuterStdin, UnbufferedWritePipe,
};
#[cfg(feature = "wasi")]
use crate::wasi_ctx::WasiContext;
use crate::wasm_config::Config;
#[cfg(any(feature = "object-registry-compat", feature = "object-registry-extern"))]
use crate::wasm_config::ExternBindingType;
#[cfg(feature = "wasi")]
use crate::wasm_config::{PipeBindingType, PipeBufferType};
use crate::wasm_engine::{ModuleData, ModuleType, WasmModule, ENGINE};
#[cfg(feature = "object-registry-extern")]
use crate::wasm_externref::Funcs as ExternrefFuncs;
#[cfg(feature = "object-registry-compat")]
use crate::wasm_objregistry::{Funcs as ObjregistryFuncs, ObjectRegistry};
#[cfg(feature = "object-registry-extern")]
use crate::wasm_util::EXTERNREF_MODULE;
#[cfg(feature = "object-registry-compat")]
use crate::wasm_util::OBJREGISTRY_MODULE;
use crate::wasm_util::{
    config_store_common, from_raw, option_to_variant, to_raw, variant_to_option, HostModuleCache,
    VariantDispatch, MEMORY_EXPORT,
};
use crate::{bail_with_site, site_context};

#[derive(GodotClass)]
#[class(base=RefCounted, init, tool)]
pub struct WasmInstance {
    base: Base<RefCounted>,
    data: OnceCell<InstanceData<StoreData>>,

    #[var(get = get_module)]
    #[allow(dead_code)]
    module: Option<Gd<WasmModule>>,
}

pub struct InstanceData<T> {
    pub store: Mutex<Store<T>>,
    pub instance: InstanceType,
    pub module: Gd<WasmModule>,

    #[cfg(feature = "wasi")]
    pub wasi_stdin: Option<Arc<InnerStdin<dyn Any + Send + Sync>>>,
}

pub enum InstanceType {
    Core(InstanceWasm),
    #[cfg(feature = "wasi-preview2")]
    Component(InstanceComp),
}

impl InstanceType {
    pub fn get_core(&self) -> Result<&InstanceWasm, Error> {
        #[allow(irrefutable_let_patterns)]
        if let Self::Core(m) = self {
            Ok(m)
        } else {
            bail!("Instance is a component")
        }
    }

    #[cfg(feature = "wasi-preview2")]
    pub fn get_component(&self) -> Result<&InstanceComp, Error> {
        if let Self::Component(m) = self {
            Ok(m)
        } else {
            bail!("Instance is a component")
        }
    }
}

pub struct StoreData {
    mutex_raw: *const RawMutex,
    pub config: Config,
    pub error_signal: Option<String>,

    #[cfg(feature = "memory-limiter")]
    pub memory_limits: MemoryLimit,

    #[cfg(feature = "object-registry-compat")]
    pub object_registry: Option<ObjectRegistry>,

    #[cfg(feature = "wasi")]
    pub wasi_ctx: MaybeWasi,
}

// SAFETY: Store data is safely contained within instance data?
unsafe impl Send for StoreData {}
unsafe impl Sync for StoreData {}

impl AsRef<Self> for StoreData {
    fn as_ref(&self) -> &Self {
        self
    }
}

impl AsMut<Self> for StoreData {
    fn as_mut(&mut self) -> &mut Self {
        self
    }
}

impl Default for StoreData {
    fn default() -> Self {
        Self {
            mutex_raw: ptr::null(),
            config: Config::default(),
            error_signal: None,

            #[cfg(feature = "memory-limiter")]
            memory_limits: MemoryLimit {
                max_memory: u64::MAX,
                max_table_entries: u64::MAX,
            },

            #[cfg(feature = "object-registry-compat")]
            object_registry: None,

            #[cfg(feature = "wasi")]
            wasi_ctx: MaybeWasi::NoCtx,
        }
    }
}

impl StoreData {
    #[allow(dead_code)]
    pub fn new(config: Config) -> Self {
        Self {
            mutex_raw: ptr::null(),
            config,
            error_signal: None,

            #[cfg(feature = "memory-limiter")]
            memory_limits: MemoryLimit {
                max_memory: u64::MAX,
                max_table_entries: u64::MAX,
            },

            #[cfg(feature = "object-registry-compat")]
            object_registry: None,

            #[cfg(feature = "wasi")]
            wasi_ctx: MaybeWasi::NoCtx,
        }
    }
}

pub enum MaybeWasi {
    NoCtx,
    Preview1(WasiCtx),
    #[cfg(feature = "wasi-preview2")]
    Preview2(WasiCtxPv2, WasiTable),
}

#[cfg(feature = "wasi-preview2")]
impl WasiView for StoreData {
    fn table(&self) -> &WasiTable {
        match &self.wasi_ctx {
            MaybeWasi::Preview2(_, tbl) => tbl,
            _ => panic!("Requested WASI Preview 2 interface while none set, this is a bug"),
        }
    }

    fn table_mut(&mut self) -> &mut WasiTable {
        match &mut self.wasi_ctx {
            MaybeWasi::Preview2(_, tbl) => tbl,
            _ => panic!("Requested WASI Preview 2 interface while none set, this is a bug"),
        }
    }

    fn ctx(&self) -> &WasiCtxPv2 {
        match &self.wasi_ctx {
            MaybeWasi::Preview2(ctx, _) => ctx,
            _ => panic!("Requested WASI Preview 2 interface while none set, this is a bug"),
        }
    }

    fn ctx_mut(&mut self) -> &mut WasiCtxPv2 {
        match &mut self.wasi_ctx {
            MaybeWasi::Preview2(ctx, _) => ctx,
            _ => panic!("Requested WASI Preview 2 interface while none set, this is a bug"),
        }
    }
}

#[cfg(feature = "memory-limiter")]
pub struct MemoryLimit {
    pub max_memory: u64,
    pub max_table_entries: u64,
}

#[cfg(feature = "memory-limiter")]
impl ResourceLimiter for MemoryLimit {
    fn memory_growing(
        &mut self,
        current: usize,
        desired: usize,
        _: Option<usize>,
    ) -> Result<bool, Error> {
        if self.max_memory == u64::MAX {
            return Ok(true);
        }

        let delta = (desired - current) as u64;
        if let Some(v) = self.max_memory.checked_sub(delta) {
            self.max_memory = v;
            Ok(true)
        } else {
            Ok(false)
        }
    }

    fn table_growing(&mut self, current: u32, desired: u32, _: Option<u32>) -> Result<bool, Error> {
        if self.max_table_entries == u64::MAX {
            return Ok(true);
        }

        let delta = (desired - current) as u64;
        if let Some(v) = self.max_table_entries.checked_sub(delta) {
            self.max_table_entries = v;
            Ok(true)
        } else {
            Ok(false)
        }
    }
}

impl<T> InstanceData<T>
where
    T: AsRef<StoreData> + AsMut<StoreData>,
{
    pub fn instantiate(
        mut store: Store<T>,
        module: Gd<WasmModule>,
        host: Option<Dictionary>,
    ) -> Result<Self, Error> {
        config_store_common(&mut store)?;

        #[cfg(feature = "wasi")]
        let mut wasi_stdin = None;

        #[cfg(feature = "wasi")]
        let wasi_linker = if store.data().as_ref().config.with_wasi {
            let mut builder = WasiCtxBuilder::new();

            let StoreData {
                wasi_ctx, config, ..
            } = store.data_mut().as_mut();

            if config.wasi_stdin == PipeBindingType::Instance {
                if let Some(data) = config.wasi_stdin_data.clone() {
                    builder.stdin(Box::new(ByteBufferReadPipe::new(data)));
                } else {
                    // TODO: Emit signal
                    let (outer, inner) = OuterStdin::new(move || {});
                    builder.stdin(Box::new(outer));
                    wasi_stdin = Some(inner as _);
                }
            }
            if config.wasi_stdout == PipeBindingType::Instance {
                builder.stdout(match config.wasi_stdout_buffer {
                    PipeBufferType::Unbuffered => {
                        Box::new(UnbufferedWritePipe::new(move |_buf| {})) as _
                    }
                    PipeBufferType::LineBuffer => Box::new(LineWritePipe::new(move |_buf| {})) as _,
                    PipeBufferType::BlockBuffer => {
                        Box::new(BlockWritePipe::new(move |_buf| {})) as _
                    }
                });
            }
            if config.wasi_stderr == PipeBindingType::Instance {
                builder.stderr(match config.wasi_stderr_buffer {
                    PipeBufferType::Unbuffered => {
                        Box::new(UnbufferedWritePipe::new(move |_buf| {})) as _
                    }
                    PipeBufferType::LineBuffer => Box::new(LineWritePipe::new(move |_buf| {})) as _,
                    PipeBufferType::BlockBuffer => {
                        Box::new(BlockWritePipe::new(move |_buf| {})) as _
                    }
                });
            }

            *wasi_ctx = match &config.wasi_context {
                Some(ctx) => {
                    MaybeWasi::Preview1(WasiContext::build_ctx(ctx.clone(), builder, &*config)?)
                }
                None => MaybeWasi::Preview1(WasiContext::init_ctx_no_context(
                    builder.inherit_stdout().inherit_stderr().build(),
                    &*config,
                )?),
            };
            let mut r = <Linker<T>>::new(&ENGINE);
            add_to_linker(&mut r, |data| match &mut data.as_mut().wasi_ctx {
                MaybeWasi::Preview1(ctx) => ctx,
                _ => panic!("Requested WASI Preview 1 interface while none set, this is a bug"),
            })?;
            Some(r)
        } else {
            None
        };

        #[cfg(feature = "object-registry-compat")]
        if store.data().as_ref().config.extern_bind == ExternBindingType::Registry {
            store.data_mut().as_mut().object_registry = Some(ObjectRegistry::default());
        }

        let sp = &mut store;
        let instance = Self::instantiate_wasm(
            sp,
            module.bind().get_data()?,
            &mut HashMap::new(),
            &mut host.map(HostModuleCache::new),
            #[cfg(feature = "object-registry-compat")]
            &mut ObjregistryFuncs::default(),
            #[cfg(feature = "object-registry-extern")]
            &mut ExternrefFuncs::default(),
            #[cfg(feature = "wasi")]
            wasi_linker.as_ref(),
        )?;

        Ok(Self {
            instance: InstanceType::Core(instance),
            module,
            store: Mutex::new(store),
            #[cfg(feature = "wasi")]
            wasi_stdin,
        })
    }

    fn instantiate_wasm(
        store: &mut Store<T>,
        module: &ModuleData,
        insts: &mut HashMap<InstanceId, InstanceWasm>,
        host: &mut Option<HostModuleCache<T>>,
        #[cfg(feature = "object-registry-compat")] objregistry_funcs: &mut ObjregistryFuncs,
        #[cfg(feature = "object-registry-extern")] externref_funcs: &mut ExternrefFuncs,
        #[cfg(feature = "wasi")] wasi_linker: Option<&Linker<T>>,
    ) -> Result<InstanceWasm, Error> {
        #[allow(irrefutable_let_patterns)]
        let ModuleType::Core(module_) = &module.module
        else {
            bail_with_site!("Cannot instantiate component")
        };
        let it = module_.imports();
        let mut imports = Vec::with_capacity(it.len());

        for i in it {
            if let Some(v) = host
                .as_mut()
                .and_then(|v| v.get_extern(&mut *store, i.module(), i.name()).transpose())
                .transpose()?
            {
                imports.push(v);
                continue;
            }

            match (i.module(), &store.data().as_ref().config) {
                #[cfg(feature = "object-registry-compat")]
                (
                    OBJREGISTRY_MODULE,
                    Config {
                        extern_bind: ExternBindingType::Registry,
                        ..
                    },
                ) => {
                    if let Some(v) =
                        objregistry_funcs.get_func(&mut store.as_context_mut(), i.name())
                    {
                        imports.push(v.into());
                        continue;
                    }
                }
                #[cfg(feature = "object-registry-extern")]
                (
                    EXTERNREF_MODULE,
                    Config {
                        extern_bind: ExternBindingType::Native,
                        ..
                    },
                ) => {
                    if let Some(v) = externref_funcs.get_func(&mut store.as_context_mut(), i.name())
                    {
                        imports.push(v.into());
                        continue;
                    }
                }
                _ => (),
            }

            #[cfg(feature = "wasi")]
            if let Some(l) = wasi_linker.as_ref() {
                if let Some(v) = l.get_by_import(&mut *store, &i) {
                    imports.push(v);
                    continue;
                }
            }

            if let Some(v) = module.imports.get(i.module()) {
                let v = loop {
                    match insts.get(&v.instance_id()) {
                        Some(v) => break v,
                        None => {
                            let t = Self::instantiate_wasm(
                                &mut *store,
                                v.bind().get_data()?,
                                &mut *insts,
                                &mut *host,
                                #[cfg(feature = "object-registry-compat")]
                                &mut *objregistry_funcs,
                                #[cfg(feature = "object-registry-extern")]
                                &mut *externref_funcs,
                                #[cfg(feature = "wasi")]
                                wasi_linker,
                            )?;
                            insts.insert(v.instance_id(), t);
                        }
                    }
                };

                if let Some(v) = v.get_export(&mut *store, i.name()) {
                    imports.push(v.clone());
                    continue;
                }
            }

            bail_with_site!("Unknown import {:?}.{:?}", i.module(), i.name());
        }

        #[cfg(feature = "epoch-timeout")]
        store.set_epoch_deadline(store.data().as_ref().config.epoch_timeout);
        InstanceWasm::new(store, module_, &imports)
    }

    pub fn acquire_store<F, R>(&self, f: F) -> R
    where
        for<'a> F: FnOnce(&Self, StoreContextMut<'a, T>) -> R,
    {
        let mut guard_ = self.store.lock();

        let _scope;
        // SAFETY: Context should be destroyed after function call
        unsafe {
            let p = &mut guard_.data_mut().as_mut().mutex_raw as *mut _;
            let mut v = self.store.raw() as *const _;
            ptr::swap(p, &mut v);
            _scope = guard(p, move |p| {
                *p = v;
            });
        }

        f(self, guard_.as_context_mut())
    }
}

impl StoreData {
    pub(crate) fn release_store<F, R>(&mut self, f: F) -> R
    where
        F: FnOnce() -> R,
    {
        let _guard;
        if !self.mutex_raw.is_null() {
            // SAFETY: Pointer is valid and locked mutex
            unsafe {
                _guard = guard(&*self.mutex_raw, |v| v.lock());
                _guard.unlock();
            }
        }

        f()
    }

    #[cfg(feature = "object-registry-compat")]
    pub fn get_registry(&self) -> Result<&ObjectRegistry, Error> {
        site_context!(self
            .object_registry
            .as_ref()
            .ok_or_else(|| Error::msg("Object registry not enabled!")))
    }

    #[cfg(feature = "object-registry-compat")]
    pub fn get_registry_mut(&mut self) -> Result<&mut ObjectRegistry, Error> {
        site_context!(self
            .object_registry
            .as_mut()
            .ok_or_else(|| Error::msg("Object registry not enabled!")))
    }
}

impl WasmInstance {
    pub fn get_data(&self) -> Result<&InstanceData<StoreData>, Error> {
        if let Some(data) = self.data.get() {
            Ok(data)
        } else {
            bail_with_site!("Uninitialized instance")
        }
    }

    pub fn unwrap_data<F, R>(&self, f: F) -> Option<R>
    where
        F: FnOnce(&InstanceData<StoreData>) -> Result<R, Error>,
    {
        match self.get_data().and_then(f) {
            Ok(v) => Some(v),
            Err(e) => {
                /*
                error(
                    e.downcast_ref::<Site>()
                        .copied()
                        .unwrap_or_else(|| godot_site!()),
                    &s,
                );
                */
                godot_error!("{:?}", e);
                /*
                self.base.emit_signal(
                    StringName::from("error_happened"),
                    &[format!("{}", e).to_variant()],
                );
                */
                None
            }
        }
    }

    pub fn initialize_(
        &self,
        module: Gd<WasmModule>,
        host: Option<Dictionary>,
        config: Option<Variant>,
    ) -> bool {
        match self.data.get_or_try_init(move || {
            InstanceData::instantiate(
                Store::new(
                    &ENGINE,
                    StoreData {
                        mutex_raw: ptr::null(),
                        config: match config {
                            Some(v) => match Config::try_from_variant(&v) {
                                Ok(v) => v,
                                Err(e) => {
                                    godot_error!("{:?}", e);
                                    Config::default()
                                }
                            },
                            None => Config::default(),
                        },
                        error_signal: None,

                        #[cfg(feature = "memory-limiter")]
                        memory_limits: MemoryLimit {
                            max_memory: u64::MAX,
                            max_table_entries: u64::MAX,
                        },

                        #[cfg(feature = "object-registry-compat")]
                        object_registry: None,

                        #[cfg(feature = "wasi")]
                        wasi_ctx: MaybeWasi::NoCtx,
                    },
                ),
                module,
                host,
            )
        }) {
            Ok(_) => true,
            Err(e) => {
                godot_error!("{}", e);
                false
            }
        }
    }

    fn get_memory<F, R>(&self, f: F) -> Option<R>
    where
        for<'a> F: FnOnce(StoreContextMut<'a, StoreData>, Memory) -> Result<R, Error>,
    {
        self.unwrap_data(|m| {
            m.acquire_store(|m, mut store| {
                match site_context!(m.instance.get_core())?.get_memory(&mut store, MEMORY_EXPORT) {
                    Some(mem) => f(store, mem),
                    None => bail_with_site!("No memory exported"),
                }
            })
        })
    }

    fn read_memory<F, R>(&self, i: usize, n: usize, f: F) -> Option<R>
    where
        F: FnOnce(&[u8]) -> Result<R, Error>,
    {
        self.get_memory(|store, mem| {
            let data = mem.data(&store);
            match data.get(i..i + n) {
                Some(s) => f(s),
                None => bail_with_site!("Index out of bound {}-{}", i, i + n),
            }
        })
    }

    fn write_memory<F, R>(&self, i: usize, n: usize, f: F) -> Option<R>
    where
        for<'a> F: FnOnce(&'a mut [u8]) -> Result<R, Error>,
    {
        self.get_memory(|mut store, mem| {
            let data = mem.data_mut(&mut store);
            match data.get_mut(i..i + n) {
                Some(s) => f(s),
                None => bail_with_site!("Index out of bound {}-{}", i, i + n),
            }
        })
    }
}

#[godot_api]
impl WasmInstance {
    #[signal]
    fn error_happened();

    /// Initialize and loads module.
    /// MUST be called for the first time and only once.
    #[func]
    fn initialize(
        &self,
        module: Gd<WasmModule>,
        host: Variant,
        config: Variant,
    ) -> Option<Gd<WasmInstance>> {
        let Ok(host) = variant_to_option::<Dictionary>(host) else {
            godot_error!("Host is not a dictionary!");
            return None;
        };
        let config = if config.is_nil() { None } else { Some(config) };

        if self.initialize_(module, host, config) {
            Some(self.to_gd())
        } else {
            None
        }
    }

    #[func]
    fn get_module(&self) -> Option<Gd<WasmModule>> {
        self.unwrap_data(|m| Ok(m.module.clone()))
    }

    #[func]
    fn call_wasm(&self, name: StringName, args: Array<Variant>) -> Array<Variant> {
        self.unwrap_data(move |m| {
            m.acquire_store(move |m, mut store| {
                let name = name.to_string();
                let f = match site_context!(m.instance.get_core())?.get_export(&mut store, &name) {
                    Some(f) => match f {
                        Extern::Func(f) => f,
                        _ => bail_with_site!("Export {} is not a function", &name),
                    },
                    None => bail_with_site!("Export {} does not exists", &name),
                };

                store.gc();

                let ty = f.ty(&store);
                let pi = ty.params();
                let ri = ty.results();
                let mut arr = Vec::with_capacity(pi.len().max(ri.len()));

                let pl = pi.len();
                for (t, v) in pi.zip(args.iter_shared()) {
                    arr.push(unsafe { to_raw(&mut store, t, v)? });
                }
                if arr.len() != pl {
                    bail_with_site!("Too few parameter (expected {}, got {})", pl, arr.len());
                }
                while arr.len() < ri.len() {
                    arr.push(ValRaw::i32(0));
                }

                #[cfg(feature = "epoch-timeout")]
                store.set_epoch_deadline(store.data().config.epoch_timeout);

                // SAFETY: Array length is maximum of params and returns and initialized
                unsafe {
                    site_context!(f.call_unchecked(&mut store, arr.as_mut_ptr(), arr.len()))?;
                }

                let mut ret = Array::new();
                for (t, v) in ri.zip(arr) {
                    ret.push(unsafe { from_raw(&mut store, t, v)? });
                }

                Ok(ret)
            })
        })
        .unwrap_or_default()
    }

    /// Emit trap when returning from host. Only used for host binding.
    /// Returns previous error message, if any.
    #[func]
    fn signal_error(&self, msg: GString) -> Variant {
        option_to_variant(
            self.unwrap_data(|m| {
                m.acquire_store(|_, mut store| {
                    Ok(store.data_mut().error_signal.replace(msg.to_string()))
                })
            })
            .flatten(),
        )
    }

    /// Cancel effect of signal_error.
    /// Returns previous error message, if any.
    #[func]
    fn signal_error_cancel(&self) -> Variant {
        option_to_variant(
            self.unwrap_data(|m| {
                m.acquire_store(|_, mut store| Ok(store.data_mut().error_signal.take()))
            })
            .flatten(),
        )
    }

    #[func]
    fn reset_epoch(&self) {
        #[cfg(feature = "epoch-timeout")]
        self.unwrap_data(|m| {
            m.acquire_store(|_, mut store| {
                store.set_epoch_deadline(store.data().config.epoch_timeout);
                Ok(())
            })
        });

        #[cfg(not(feature = "epoch-timeout"))]
        godot_error!("Feature epoch-timeout not enabled!");
    }

    #[func]
    fn register_object(&self, _obj: Variant) -> Variant {
        #[cfg(feature = "object-registry-compat")]
        return option_to_variant(self.unwrap_data(|m| {
            if _obj.is_nil() {
                bail_with_site!("Value is null!");
            }
            m.acquire_store(|_, mut store| Ok(store.data_mut().get_registry_mut()?.register(_obj)))
        }));

        #[cfg(not(feature = "object-registry-compat"))]
        {
            godot_error!("Feature object-registry-compat not enabled!");
            Variant::nil()
        }
    }

    #[func]
    fn registry_get(&self, _ix: i64) -> Variant {
        #[cfg(feature = "object-registry-compat")]
        return option_to_variant(
            self.unwrap_data(|m| {
                m.acquire_store(|_, store| {
                    Ok(store.data().get_registry()?.get(usize::try_from(_ix)?))
                })
            })
            .flatten(),
        );

        #[cfg(not(feature = "object-registry-compat"))]
        {
            godot_error!("Feature object-registry-compat not enabled!");
            Variant::nil()
        }
    }

    #[func]
    fn registry_set(&self, _ix: i64, _obj: Variant) -> Variant {
        #[cfg(feature = "object-registry-compat")]
        return option_to_variant(
            self.unwrap_data(|m| {
                m.acquire_store(|_, mut store| {
                    let _ix = usize::try_from(_ix)?;
                    let reg = store.data_mut().get_registry_mut()?;
                    if _obj.is_nil() {
                        Ok(reg.unregister(_ix))
                    } else {
                        Ok(reg.replace(_ix, _obj))
                    }
                })
            })
            .flatten(),
        );

        #[cfg(not(feature = "object-registry-compat"))]
        {
            godot_error!("Feature object-registry-compat not enabled!");
            Variant::nil()
        }
    }

    #[func]
    fn unregister_object(&self, _ix: i64) -> Variant {
        #[cfg(feature = "object-registry-compat")]
        return option_to_variant(
            self.unwrap_data(|m| {
                m.acquire_store(|_, mut store| {
                    Ok(store
                        .data_mut()
                        .get_registry_mut()?
                        .unregister(usize::try_from(_ix)?))
                })
            })
            .flatten(),
        );

        #[cfg(not(feature = "object-registry-compat"))]
        {
            godot_error!("Feature object-registry-compat not enabled!");
            Variant::nil()
        }
    }

    #[func]
    fn has_memory(&self) -> bool {
        self.unwrap_data(|m| {
            m.acquire_store(|m, mut store| {
                Ok(matches!(
                    site_context!(m.instance.get_core())?.get_export(&mut store, MEMORY_EXPORT),
                    Some(Extern::Memory(_))
                ))
            })
        })
        .unwrap_or_default()
    }

    #[func]
    fn stdin_add_line(&self, line: GString) {
        #[cfg(feature = "wasi")]
        self.unwrap_data(|m| {
            if let Some(stdin) = &m.wasi_stdin {
                stdin.add_line(line)?;
            }
            Ok(())
        });

        #[cfg(not(feature = "wasi"))]
        godot_error!("Feature wasi not enabled!");
    }

    #[func]
    fn stdin_close(&self) {
        #[cfg(feature = "wasi")]
        self.unwrap_data(|m| {
            if let Some(stdin) = &m.wasi_stdin {
                stdin.close_pipe();
            }
            Ok(())
        });

        #[cfg(not(feature = "wasi"))]
        godot_error!("Feature wasi not enabled!");
    }

    #[func]
    fn memory_size(&self) -> i64 {
        self.get_memory(|store, mem| Ok(mem.data_size(store) as i64))
            .unwrap_or_default()
    }

    #[func]
    fn memory_read(&self, i: i64, n: i64) -> PackedByteArray {
        self.read_memory(i as _, n as _, |s| Ok(PackedByteArray::from(s)))
            .unwrap_or_default()
    }

    #[func]
    fn memory_write(&self, i: i64, a: PackedByteArray) -> bool {
        let a = a.to_vec();
        self.write_memory(i as _, a.len(), |s| {
            s.copy_from_slice(&a);
            Ok(())
        })
        .is_some()
    }

    #[func]
    fn get_8(&self, i: i64) -> i64 {
        self.read_memory(i as _, 1, |s| Ok(s[0]))
            .unwrap_or_default()
            .into()
    }

    #[func]
    fn put_8(&self, i: i64, v: i64) -> bool {
        self.write_memory(i as _, 1, |s| {
            s[0] = (v & 255) as _;
            Ok(())
        })
        .is_some()
    }

    #[func]
    fn get_16(&self, i: i64) -> i64 {
        self.read_memory(i as _, 2, |s| Ok(u16::from_le_bytes(s.try_into().unwrap())))
            .unwrap_or_default()
            .into()
    }

    #[func]
    fn put_16(&self, i: i64, v: i64) -> bool {
        self.write_memory(i as _, 2, |s| {
            s.copy_from_slice(&((v & 0xffff) as u16).to_le_bytes());
            Ok(())
        })
        .is_some()
    }

    #[func]
    fn get_32(&self, i: i64) -> i64 {
        self.read_memory(i as _, 4, |s| Ok(u32::from_le_bytes(s.try_into().unwrap())))
            .unwrap_or_default()
            .into()
    }

    #[func]
    fn put_32(&self, i: i64, v: i64) -> bool {
        self.write_memory(i as _, 4, |s| {
            s.copy_from_slice(&((v & 0xffffffff) as u32).to_le_bytes());
            Ok(())
        })
        .is_some()
    }

    #[func]
    fn get_64(&self, i: i64) -> i64 {
        self.read_memory(i as _, 8, |s| Ok(i64::from_le_bytes(s.try_into().unwrap())))
            .unwrap_or_default()
    }

    #[func]
    fn put_64(&self, i: i64, v: i64) -> bool {
        self.write_memory(i as _, 8, |s| {
            s.copy_from_slice(&v.to_le_bytes());
            Ok(())
        })
        .is_some()
    }

    #[func]
    fn get_float(&self, i: i64) -> f64 {
        self.read_memory(i as _, 4, |s| Ok(f32::from_le_bytes(s.try_into().unwrap())))
            .unwrap_or_default()
            .into()
    }

    #[func]
    fn put_float(&self, i: i64, v: f64) -> bool {
        self.write_memory(i as _, 4, |s| {
            s.copy_from_slice(&(v as f32).to_le_bytes());
            Ok(())
        })
        .is_some()
    }

    #[func]
    fn get_double(&self, i: i64) -> f64 {
        self.read_memory(i as _, 8, |s| Ok(f64::from_le_bytes(s.try_into().unwrap())))
            .unwrap_or_default()
    }

    #[func]
    fn put_double(&self, i: i64, v: f64) -> bool {
        self.write_memory(i as _, 8, |s| {
            s.copy_from_slice(&v.to_le_bytes());
            Ok(())
        })
        .is_some()
    }

    #[func]
    fn put_array(&self, i: i64, v: Variant) -> bool {
        fn f<const N: usize, T: Sync>(
            d: &mut [u8],
            i: usize,
            s: &[T],
            f: impl Fn(&T, &mut [u8; N]) + Send + Sync,
        ) -> Result<(), Error> {
            let e = i + s.len() * N;
            let Some(d) = d.get_mut(i..e) else {
                bail_with_site!("Index out of range ({}..{})", i, e);
            };

            s.par_iter()
                .zip(d.par_chunks_exact_mut(N))
                .for_each(|(s, d)| f(s, d.try_into().unwrap()));

            Ok(())
        }

        self.get_memory(|mut store, mem| {
            let i = i as usize;
            let data = mem.data_mut(&mut store);
            match VariantDispatch::from(&v) {
                VariantDispatch::PackedByteArray(v) => {
                    let s = v.as_slice();
                    let e = i + s.len();
                    let Some(d) = data.get_mut(i..e) else {
                        bail_with_site!("Index out of range ({}..{})", i, e);
                    };

                    d.copy_from_slice(s);
                    Ok(())
                }
                VariantDispatch::PackedInt32Array(v) => {
                    f::<4, _>(data, i, v.as_slice(), |s, d| *d = s.to_le_bytes())
                }
                VariantDispatch::PackedInt64Array(v) => {
                    f::<8, _>(data, i, v.as_slice(), |s, d| *d = s.to_le_bytes())
                }
                VariantDispatch::PackedFloat32Array(v) => {
                    f::<4, _>(data, i, v.as_slice(), |s, d| *d = s.to_le_bytes())
                }
                VariantDispatch::PackedFloat64Array(v) => {
                    f::<8, _>(data, i, v.as_slice(), |s, d| *d = s.to_le_bytes())
                }
                VariantDispatch::PackedVector2Array(v) => {
                    f::<8, _>(data, i, v.as_slice(), |s, d| {
                        *<&mut [u8; 4]>::try_from(&mut d[..4]).unwrap() = s.x.to_le_bytes();
                        *<&mut [u8; 4]>::try_from(&mut d[4..]).unwrap() = s.y.to_le_bytes();
                    })
                }
                VariantDispatch::PackedVector3Array(v) => {
                    f::<12, _>(data, i, v.as_slice(), |s, d| {
                        *<&mut [u8; 4]>::try_from(&mut d[..4]).unwrap() = s.x.to_le_bytes();
                        *<&mut [u8; 4]>::try_from(&mut d[4..8]).unwrap() = s.y.to_le_bytes();
                        *<&mut [u8; 4]>::try_from(&mut d[8..]).unwrap() = s.z.to_le_bytes();
                    })
                }
                VariantDispatch::PackedColorArray(v) => {
                    f::<16, _>(data, i, v.as_slice(), |s, d| {
                        *<&mut [u8; 4]>::try_from(&mut d[..4]).unwrap() = s.r.to_le_bytes();
                        *<&mut [u8; 4]>::try_from(&mut d[4..8]).unwrap() = s.g.to_le_bytes();
                        *<&mut [u8; 4]>::try_from(&mut d[8..12]).unwrap() = s.b.to_le_bytes();
                        *<&mut [u8; 4]>::try_from(&mut d[12..]).unwrap() = s.a.to_le_bytes();
                    })
                }
                _ => bail_with_site!("Unknown value type {:?}", v.get_type()),
            }
        })
        .is_some()
    }

    #[func]
    fn get_array(&self, i: i64, n: i64, t: i64) -> Variant {
        fn f<const N: usize, T: Send, R: for<'a> From<&'a [T]>>(
            s: &[u8],
            i: usize,
            n: usize,
            f: impl Fn(&[u8; N]) -> T + Send + Sync,
        ) -> Result<R, Error> {
            let e = i + n * N;
            let Some(s) = s.get(i..e) else {
                bail_with_site!("Index out of range ({}..{})", i, e);
            };

            Ok(R::from(
                &s.par_chunks_exact(N)
                    .map(|s| f(s.try_into().unwrap()))
                    .collect::<Vec<_>>(),
            ))
        }

        option_to_variant(self.get_memory(|store, mem| {
            let (i, n) = (i as usize, n as usize);
            let data = mem.data(&store);
            match t {
                29 => {
                    let e = i + n;
                    let Some(s) = data.get(i..e) else {
                        bail_with_site!("Index out of range ({}..{})", i, e);
                    };

                    Ok(Variant::from(PackedByteArray::from(s)))
                }
                30 => Ok(Variant::from(f::<4, _, PackedInt32Array>(
                    data,
                    i,
                    n,
                    |s| i32::from_le_bytes(*s),
                )?)),
                31 => Ok(Variant::from(f::<8, _, PackedInt64Array>(
                    data,
                    i,
                    n,
                    |s| i64::from_le_bytes(*s),
                )?)),
                32 => Ok(Variant::from(f::<4, _, PackedFloat32Array>(
                    data,
                    i,
                    n,
                    |s| f32::from_le_bytes(*s),
                )?)),
                33 => Ok(Variant::from(f::<8, _, PackedFloat64Array>(
                    data,
                    i,
                    n,
                    |s| f64::from_le_bytes(*s),
                )?)),
                35 => Ok(Variant::from(f::<8, _, PackedVector2Array>(
                    data,
                    i,
                    n,
                    |s| Vector2 {
                        x: f32::from_le_bytes(s[..4].try_into().unwrap()),
                        y: f32::from_le_bytes(s[4..].try_into().unwrap()),
                    },
                )?)),
                36 => Ok(Variant::from(f::<12, _, PackedVector3Array>(
                    data,
                    i,
                    n,
                    |s| Vector3 {
                        x: f32::from_le_bytes(s[..4].try_into().unwrap()),
                        y: f32::from_le_bytes(s[4..8].try_into().unwrap()),
                        z: f32::from_le_bytes(s[8..].try_into().unwrap()),
                    },
                )?)),
                37 => Ok(Variant::from(f::<16, _, PackedColorArray>(
                    data,
                    i,
                    n,
                    |s| Color {
                        r: f32::from_le_bytes(s[..4].try_into().unwrap()),
                        g: f32::from_le_bytes(s[4..8].try_into().unwrap()),
                        b: f32::from_le_bytes(s[8..12].try_into().unwrap()),
                        a: f32::from_le_bytes(s[12..].try_into().unwrap()),
                    },
                )?)),
                ..=37 => bail_with_site!("Unsupported type ID {}", t),
                _ => bail_with_site!("Unknown type {}", t),
            }
        }))
    }

<<<<<<< HEAD
    #[func]
    fn read_struct(&self, format: GString, p: i64) -> Variant {
        option_to_variant(self.get_memory(|store, mem| {
            read_struct_(mem.data(store), p as _, unsafe { format.chars_unchecked() })
        }))
    }

    #[func]
    fn write_struct(&self, format: GString, p: i64, arr: Array<Variant>) -> i64 {
        self.get_memory(|store, mem| {
            write_struct_(
                mem.data_mut(store),
                p as _,
                unsafe { format.chars_unchecked() },
                arr,
            )
=======
    #[method]
    fn read_struct(
        &self,
        #[base] base: TRef<Reference>,
        format: GodotString,
        p: usize,
    ) -> Option<VariantArray> {
        self.get_memory(base, |store, mem| {
            read_struct(mem.data(store), p, &format.to_string())
        })
    }

    #[method]
    fn write_struct(
        &self,
        #[base] base: TRef<Reference>,
        format: GodotString,
        p: usize,
        arr: VariantArray,
    ) -> usize {
        self.get_memory(base, |store, mem| {
            write_struct(mem.data_mut(store), p, &format.to_string(), arr)
>>>>>>> 3266c4ee
        })
        .unwrap_or_default() as _
    }
<<<<<<< HEAD
}

fn process_number<I: Iterator<Item = (usize, char)>>(c: char, it: &mut Peekable<I>) -> u64 {
    let mut n: u64 = match c {
        '1' => 1,
        '2' => 2,
        '3' => 3,
        '4' => 4,
        '5' => 5,
        '6' => 6,
        '7' => 7,
        '8' => 8,
        '9' => 9,
        _ => unreachable!(),
    };
    while let Some((_, c @ '0'..='9')) = it.peek() {
        let i = match c {
            '0' => 0,
            '1' => 1,
            '2' => 2,
            '3' => 3,
            '4' => 4,
            '5' => 5,
            '6' => 6,
            '7' => 7,
            '8' => 8,
            '9' => 9,
            _ => unreachable!(),
        };
        n = n.saturating_mul(10).saturating_add(i);
        it.next();
    }

    n
}

fn read_struct_(data: &[u8], mut p: usize, format: &[char]) -> Result<Array<Variant>, Error> {
    fn f<const N: usize, T: ToGodot>(
        data: &[u8],
        p: &mut usize,
        a: &mut Array<Variant>,
        r: &mut Option<u64>,
        f: impl Fn(&[u8; N]) -> T,
    ) -> Result<(), Error> {
        for _ in 0..r.take().unwrap_or(1) {
            let s = *p;
            let e = s + N;
            let Some(data) = data.get(s..e) else {
                bail_with_site!("Index out of range ({s}..{e})")
            };
            a.push(f(data.try_into().unwrap()).to_variant());
            *p += N;
        }

        Ok(())
    }

    let mut ret = <Array<Variant>>::new();
    let mut it = format.iter().copied().enumerate().peekable();
    let mut n: Option<u64> = None;
    while let Some((i, c)) = it.next() {
        match c {
            // Parse initial number
            '1'..='9' if n.is_none() => {
                n = Some(process_number(c, &mut it));
                if it.peek().is_some() {
                    continue;
                }
                bail_with_site!(
                    "Quantity without type (at index {} {:?})",
                    i,
                    format[i..].iter().collect::<String>()
                );
            }
            'x' => {
                p += n.take().unwrap_or(1) as usize;
                continue;
            }
            'b' => f::<1, _>(data, &mut p, &mut ret, &mut n, |v| v[0] as i8 as i64),
            'B' => f::<1, _>(data, &mut p, &mut ret, &mut n, |v| v[0] as i64),
            'h' => f::<2, _>(data, &mut p, &mut ret, &mut n, |v| {
                i16::from_le_bytes(*v) as i64
            }),
            'H' => f::<2, _>(data, &mut p, &mut ret, &mut n, |v| {
                u16::from_le_bytes(*v) as i64
            }),
            'i' => f::<4, _>(data, &mut p, &mut ret, &mut n, |v| {
                i32::from_le_bytes(*v) as i64
            }),
            'I' => f::<4, _>(data, &mut p, &mut ret, &mut n, |v| {
                u32::from_le_bytes(*v) as i64
            }),
            'l' => f::<8, _>(data, &mut p, &mut ret, &mut n, |v| i64::from_le_bytes(*v)),
            'L' => f::<8, _>(data, &mut p, &mut ret, &mut n, |v| u64::from_le_bytes(*v)),
            'f' => f::<4, _>(data, &mut p, &mut ret, &mut n, |v| f32::from_le_bytes(*v)),
            'd' => f::<8, _>(data, &mut p, &mut ret, &mut n, |v| f64::from_le_bytes(*v)),
            'v' => {
                match it.next() {
                    None => bail_with_site!("Vector without size (at index {i})"),
                    Some((_, '2')) => match it.next() {
                        Some((_, 'f')) => {
                            f::<8, _>(data, &mut p, &mut ret, &mut n, |v| Vector2 {
                                x: f32::from_le_bytes(v[..4].try_into().unwrap()),
                                y: f32::from_le_bytes(v[4..].try_into().unwrap()),
                            })?;
                            continue;
                        }
                        Some((_, 'd')) => {
                            f::<16, _>(data, &mut p, &mut ret, &mut n, |v| Vector2 {
                                x: f64::from_le_bytes(v[..8].try_into().unwrap()) as _,
                                y: f64::from_le_bytes(v[8..].try_into().unwrap()) as _,
                            })?;
                            continue;
                        }
                        Some((_, 'i')) => {
                            f::<8, _>(data, &mut p, &mut ret, &mut n, |v| Vector2i {
                                x: i32::from_le_bytes(v[..4].try_into().unwrap()),
                                y: i32::from_le_bytes(v[4..].try_into().unwrap()),
                            })?;
                            continue;
                        }
                        Some((_, 'l')) => {
                            f::<16, _>(data, &mut p, &mut ret, &mut n, |v| Vector2i {
                                x: i64::from_le_bytes(v[..8].try_into().unwrap()) as _,
                                y: i64::from_le_bytes(v[8..].try_into().unwrap()) as _,
                            })?;
                            continue;
                        }
                        _ => (),
                    },
                    Some((_, '3')) => match it.next() {
                        Some((_, 'f')) => {
                            f::<12, _>(data, &mut p, &mut ret, &mut n, |v| Vector3 {
                                x: f32::from_le_bytes(v[..4].try_into().unwrap()),
                                y: f32::from_le_bytes(v[4..8].try_into().unwrap()),
                                z: f32::from_le_bytes(v[8..].try_into().unwrap()),
                            })?;
                            continue;
                        }
                        Some((_, 'd')) => {
                            f::<24, _>(data, &mut p, &mut ret, &mut n, |v| Vector3 {
                                x: f64::from_le_bytes(v[..8].try_into().unwrap()) as _,
                                y: f64::from_le_bytes(v[8..16].try_into().unwrap()) as _,
                                z: f64::from_le_bytes(v[16..].try_into().unwrap()) as _,
                            })?;
                            continue;
                        }
                        Some((_, 'i')) => {
                            f::<12, _>(data, &mut p, &mut ret, &mut n, |v| Vector3i {
                                x: i32::from_le_bytes(v[..4].try_into().unwrap()),
                                y: i32::from_le_bytes(v[4..8].try_into().unwrap()),
                                z: i32::from_le_bytes(v[8..].try_into().unwrap()),
                            })?;
                            continue;
                        }
                        Some((_, 'l')) => {
                            f::<24, _>(data, &mut p, &mut ret, &mut n, |v| Vector3i {
                                x: i64::from_le_bytes(v[..8].try_into().unwrap()) as _,
                                y: i64::from_le_bytes(v[8..16].try_into().unwrap()) as _,
                                z: i64::from_le_bytes(v[16..].try_into().unwrap()) as _,
                            })?;
                            continue;
                        }
                        _ => (),
                    },
                    Some((_, '4')) => match it.next() {
                        Some((_, 'f')) => {
                            f::<16, _>(data, &mut p, &mut ret, &mut n, |v| Vector4 {
                                x: f32::from_le_bytes(v[..4].try_into().unwrap()),
                                y: f32::from_le_bytes(v[4..8].try_into().unwrap()),
                                z: f32::from_le_bytes(v[8..12].try_into().unwrap()),
                                w: f32::from_le_bytes(v[12..].try_into().unwrap()),
                            })?;
                            continue;
                        }
                        Some((_, 'd')) => {
                            f::<32, _>(data, &mut p, &mut ret, &mut n, |v| Vector4 {
                                x: f64::from_le_bytes(v[..8].try_into().unwrap()) as _,
                                y: f64::from_le_bytes(v[8..16].try_into().unwrap()) as _,
                                z: f64::from_le_bytes(v[16..24].try_into().unwrap()) as _,
                                w: f64::from_le_bytes(v[24..].try_into().unwrap()) as _,
                            })?;
                            continue;
                        }
                        Some((_, 'i')) => {
                            f::<16, _>(data, &mut p, &mut ret, &mut n, |v| Vector4i {
                                x: i32::from_le_bytes(v[..4].try_into().unwrap()),
                                y: i32::from_le_bytes(v[4..8].try_into().unwrap()),
                                z: i32::from_le_bytes(v[8..12].try_into().unwrap()),
                                w: i32::from_le_bytes(v[12..].try_into().unwrap()),
                            })?;
                            continue;
                        }
                        Some((_, 'l')) => {
                            f::<32, _>(data, &mut p, &mut ret, &mut n, |v| Vector4i {
                                x: i64::from_le_bytes(v[..8].try_into().unwrap()) as _,
                                y: i64::from_le_bytes(v[8..16].try_into().unwrap()) as _,
                                z: i64::from_le_bytes(v[16..24].try_into().unwrap()) as _,
                                w: i64::from_le_bytes(v[24..].try_into().unwrap()) as _,
                            })?;
                            continue;
                        }
                        _ => (),
                    },
                    _ => (),
                }

                let s = match it.peek() {
                    Some(&(j, _)) => &format[i..j],
                    None => &format[i..],
                };
                bail_with_site!(
                    "Unknown type {:?} (at index {i})",
                    s.iter().collect::<String>()
                );
            }
            'p' => match it.next() {
                None => bail_with_site!("Plane without subtype (at index {i})"),
                Some((_, 'f')) => f::<16, _>(data, &mut p, &mut ret, &mut n, |v| Plane {
                    normal: Vector3 {
                        x: f32::from_le_bytes(v[..4].try_into().unwrap()),
                        y: f32::from_le_bytes(v[4..8].try_into().unwrap()),
                        z: f32::from_le_bytes(v[8..12].try_into().unwrap()),
                    },
                    d: f32::from_le_bytes(v[12..].try_into().unwrap()),
                }),
                Some((_, 'd')) => f::<32, _>(data, &mut p, &mut ret, &mut n, |v| Plane {
                    normal: Vector3 {
                        x: f64::from_le_bytes(v[..8].try_into().unwrap()) as _,
                        y: f64::from_le_bytes(v[8..16].try_into().unwrap()) as _,
                        z: f64::from_le_bytes(v[16..24].try_into().unwrap()) as _,
                    },
                    d: f64::from_le_bytes(v[24..].try_into().unwrap()) as _,
                }),
                Some((_, c)) => {
                    bail_with_site!("Unknown Plane subtype {c:?} (at index {i})")
                }
            },
            'q' => match it.next() {
                None => bail_with_site!("Quat without subtype (at index {i})"),
                Some((_, 'f')) => f::<16, _>(data, &mut p, &mut ret, &mut n, |v| Quaternion {
                    x: f32::from_le_bytes(v[..4].try_into().unwrap()),
                    y: f32::from_le_bytes(v[4..8].try_into().unwrap()),
                    z: f32::from_le_bytes(v[8..12].try_into().unwrap()),
                    w: f32::from_le_bytes(v[12..].try_into().unwrap()),
                }),
                Some((_, 'd')) => f::<32, _>(data, &mut p, &mut ret, &mut n, |v| Quaternion {
                    x: f64::from_le_bytes(v[..8].try_into().unwrap()) as _,
                    y: f64::from_le_bytes(v[8..16].try_into().unwrap()) as _,
                    z: f64::from_le_bytes(v[16..24].try_into().unwrap()) as _,
                    w: f64::from_le_bytes(v[24..].try_into().unwrap()) as _,
                }),
                Some((_, c)) => {
                    bail_with_site!("Unknown Quat subtype {c:?} (at index {i})")
                }
            },
            'C' => match it.next() {
                None => bail_with_site!("Color without subtype (at index {i})"),
                Some((_, 'f')) => f::<16, _>(data, &mut p, &mut ret, &mut n, |v| Color {
                    r: f32::from_le_bytes(v[..4].try_into().unwrap()),
                    g: f32::from_le_bytes(v[4..8].try_into().unwrap()),
                    b: f32::from_le_bytes(v[8..12].try_into().unwrap()),
                    a: f32::from_le_bytes(v[12..].try_into().unwrap()),
                }),
                Some((_, 'd')) => f::<32, _>(data, &mut p, &mut ret, &mut n, |v| Color {
                    r: f64::from_le_bytes(v[..8].try_into().unwrap()) as _,
                    g: f64::from_le_bytes(v[8..16].try_into().unwrap()) as _,
                    b: f64::from_le_bytes(v[16..24].try_into().unwrap()) as _,
                    a: f64::from_le_bytes(v[24..].try_into().unwrap()) as _,
                }),
                Some((_, 'b')) => f::<4, _>(data, &mut p, &mut ret, &mut n, |&[r, g, b, a]| {
                    Color::from_rgba8(r, g, b, a)
                }),
                Some((_, c)) => {
                    bail_with_site!("Unknown Color subtype {c:?} (at index {i})")
                }
            },
            'r' => match it.next() {
                None => bail_with_site!("Rect2 without subtype (at index {i})"),
                Some((_, 'f')) => f::<16, _>(data, &mut p, &mut ret, &mut n, |v| Rect2 {
                    position: Vector2 {
                        x: f32::from_le_bytes(v[..4].try_into().unwrap()),
                        y: f32::from_le_bytes(v[4..8].try_into().unwrap()),
                    },
                    size: Vector2 {
                        x: f32::from_le_bytes(v[8..12].try_into().unwrap()),
                        y: f32::from_le_bytes(v[12..].try_into().unwrap()),
                    },
                }),
                Some((_, 'd')) => f::<32, _>(data, &mut p, &mut ret, &mut n, |v| Rect2 {
                    position: Vector2 {
                        x: f64::from_le_bytes(v[..8].try_into().unwrap()) as _,
                        y: f64::from_le_bytes(v[8..16].try_into().unwrap()) as _,
                    },
                    size: Vector2 {
                        x: f64::from_le_bytes(v[16..24].try_into().unwrap()) as _,
                        y: f64::from_le_bytes(v[24..].try_into().unwrap()) as _,
                    },
                }),
                Some((_, 'i')) => f::<16, _>(data, &mut p, &mut ret, &mut n, |v| Rect2i {
                    position: Vector2i {
                        x: i32::from_le_bytes(v[..4].try_into().unwrap()),
                        y: i32::from_le_bytes(v[4..8].try_into().unwrap()),
                    },
                    size: Vector2i {
                        x: i32::from_le_bytes(v[8..12].try_into().unwrap()) as _,
                        y: i32::from_le_bytes(v[12..].try_into().unwrap()) as _,
                    },
                }),
                Some((_, 'l')) => f::<32, _>(data, &mut p, &mut ret, &mut n, |v| Rect2i {
                    position: Vector2i {
                        x: i64::from_le_bytes(v[..8].try_into().unwrap()) as _,
                        y: i64::from_le_bytes(v[8..16].try_into().unwrap()) as _,
                    },
                    size: Vector2i {
                        x: i64::from_le_bytes(v[16..24].try_into().unwrap()) as _,
                        y: i64::from_le_bytes(v[24..].try_into().unwrap()) as _,
                    },
                }),
                Some((_, c)) => {
                    bail_with_site!("Unknown Rect2 subtype {c:?} (at index {i})")
                }
            },
            'a' => match it.next() {
                None => bail_with_site!("Aabb without subtype (at index {i})"),
                Some((_, 'f')) => f::<24, _>(data, &mut p, &mut ret, &mut n, |v| Aabb {
                    position: Vector3 {
                        x: f32::from_le_bytes(v[..4].try_into().unwrap()),
                        y: f32::from_le_bytes(v[4..8].try_into().unwrap()),
                        z: f32::from_le_bytes(v[8..12].try_into().unwrap()),
                    },
                    size: Vector3 {
                        x: f32::from_le_bytes(v[12..16].try_into().unwrap()),
                        y: f32::from_le_bytes(v[16..20].try_into().unwrap()),
                        z: f32::from_le_bytes(v[20..].try_into().unwrap()),
                    },
                }),
                Some((_, 'd')) => f::<48, _>(data, &mut p, &mut ret, &mut n, |v| Aabb {
                    position: Vector3 {
                        x: f64::from_le_bytes(v[..8].try_into().unwrap()) as _,
                        y: f64::from_le_bytes(v[8..16].try_into().unwrap()) as _,
                        z: f64::from_le_bytes(v[16..24].try_into().unwrap()) as _,
                    },
                    size: Vector3 {
                        x: f64::from_le_bytes(v[24..32].try_into().unwrap()) as _,
                        y: f64::from_le_bytes(v[32..40].try_into().unwrap()) as _,
                        z: f64::from_le_bytes(v[40..].try_into().unwrap()) as _,
                    },
                }),
                Some((_, c)) => {
                    bail_with_site!("Unknown Aabb subtype {c:?} (at index {i})")
                }
            },
            'm' => match it.next() {
                None => bail_with_site!("Basis without subtype (at index {i})"),
                Some((_, 'f')) => f::<36, _>(data, &mut p, &mut ret, &mut n, |v| Basis {
                    rows: [
                        Vector3 {
                            x: f32::from_le_bytes(v[..4].try_into().unwrap()),
                            y: f32::from_le_bytes(v[4..8].try_into().unwrap()),
                            z: f32::from_le_bytes(v[8..12].try_into().unwrap()),
                        },
                        Vector3 {
                            x: f32::from_le_bytes(v[12..16].try_into().unwrap()),
                            y: f32::from_le_bytes(v[16..20].try_into().unwrap()),
                            z: f32::from_le_bytes(v[20..24].try_into().unwrap()),
                        },
                        Vector3 {
                            x: f32::from_le_bytes(v[24..28].try_into().unwrap()),
                            y: f32::from_le_bytes(v[28..32].try_into().unwrap()),
                            z: f32::from_le_bytes(v[32..].try_into().unwrap()),
                        },
                    ],
                }),
                Some((_, 'd')) => f::<72, _>(data, &mut p, &mut ret, &mut n, |v| Basis {
                    rows: [
                        Vector3 {
                            x: f64::from_le_bytes(v[..8].try_into().unwrap()) as _,
                            y: f64::from_le_bytes(v[8..16].try_into().unwrap()) as _,
                            z: f64::from_le_bytes(v[16..24].try_into().unwrap()) as _,
                        },
                        Vector3 {
                            x: f64::from_le_bytes(v[24..32].try_into().unwrap()) as _,
                            y: f64::from_le_bytes(v[32..40].try_into().unwrap()) as _,
                            z: f64::from_le_bytes(v[40..48].try_into().unwrap()) as _,
                        },
                        Vector3 {
                            x: f64::from_le_bytes(v[48..56].try_into().unwrap()) as _,
                            y: f64::from_le_bytes(v[56..64].try_into().unwrap()) as _,
                            z: f64::from_le_bytes(v[64..].try_into().unwrap()) as _,
                        },
                    ],
                }),
                Some((_, c)) => {
                    bail_with_site!("Unknown Basis subtype {c:?} (at index {i})")
                }
            },
            'M' => match it.next() {
                None => bail_with_site!("Projection without subtype (at index {i})"),
                Some((_, 'f')) => f::<64, _>(data, &mut p, &mut ret, &mut n, |v| Projection {
                    cols: [
                        Vector4 {
                            x: f32::from_le_bytes(v[..4].try_into().unwrap()),
                            y: f32::from_le_bytes(v[4..8].try_into().unwrap()),
                            z: f32::from_le_bytes(v[8..12].try_into().unwrap()),
                            w: f32::from_le_bytes(v[12..16].try_into().unwrap()),
                        },
                        Vector4 {
                            x: f32::from_le_bytes(v[16..20].try_into().unwrap()),
                            y: f32::from_le_bytes(v[20..24].try_into().unwrap()),
                            z: f32::from_le_bytes(v[24..28].try_into().unwrap()),
                            w: f32::from_le_bytes(v[28..32].try_into().unwrap()),
                        },
                        Vector4 {
                            x: f32::from_le_bytes(v[32..36].try_into().unwrap()),
                            y: f32::from_le_bytes(v[36..40].try_into().unwrap()),
                            z: f32::from_le_bytes(v[40..44].try_into().unwrap()),
                            w: f32::from_le_bytes(v[44..48].try_into().unwrap()),
                        },
                        Vector4 {
                            x: f32::from_le_bytes(v[48..52].try_into().unwrap()),
                            y: f32::from_le_bytes(v[52..56].try_into().unwrap()),
                            z: f32::from_le_bytes(v[56..60].try_into().unwrap()),
                            w: f32::from_le_bytes(v[60..].try_into().unwrap()),
                        },
                    ],
                }),
                Some((_, 'd')) => f::<128, _>(data, &mut p, &mut ret, &mut n, |v| Projection {
                    cols: [
                        Vector4 {
                            x: f64::from_le_bytes(v[..8].try_into().unwrap()) as _,
                            y: f64::from_le_bytes(v[8..16].try_into().unwrap()) as _,
                            z: f64::from_le_bytes(v[16..24].try_into().unwrap()) as _,
                            w: f64::from_le_bytes(v[24..32].try_into().unwrap()) as _,
                        },
                        Vector4 {
                            x: f64::from_le_bytes(v[32..40].try_into().unwrap()) as _,
                            y: f64::from_le_bytes(v[40..48].try_into().unwrap()) as _,
                            z: f64::from_le_bytes(v[48..56].try_into().unwrap()) as _,
                            w: f64::from_le_bytes(v[56..64].try_into().unwrap()) as _,
                        },
                        Vector4 {
                            x: f64::from_le_bytes(v[64..72].try_into().unwrap()) as _,
                            y: f64::from_le_bytes(v[72..80].try_into().unwrap()) as _,
                            z: f64::from_le_bytes(v[80..88].try_into().unwrap()) as _,
                            w: f64::from_le_bytes(v[88..96].try_into().unwrap()) as _,
                        },
                        Vector4 {
                            x: f64::from_le_bytes(v[96..104].try_into().unwrap()) as _,
                            y: f64::from_le_bytes(v[104..112].try_into().unwrap()) as _,
                            z: f64::from_le_bytes(v[112..120].try_into().unwrap()) as _,
                            w: f64::from_le_bytes(v[120..].try_into().unwrap()) as _,
                        },
                    ],
                }),
                Some((_, c)) => {
                    bail_with_site!("Unknown Projection subtype {c:?} (at index {i})")
                }
            },
            't' => match it.next() {
                None => bail_with_site!("Transform2D without subtype (at index {i})"),
                Some((_, 'f')) => f::<24, _>(data, &mut p, &mut ret, &mut n, |v| Transform2D {
                    a: Vector2 {
                        x: f32::from_le_bytes(v[..4].try_into().unwrap()),
                        y: f32::from_le_bytes(v[4..8].try_into().unwrap()),
                    },
                    b: Vector2 {
                        x: f32::from_le_bytes(v[8..12].try_into().unwrap()),
                        y: f32::from_le_bytes(v[12..16].try_into().unwrap()),
                    },
                    origin: Vector2 {
                        x: f32::from_le_bytes(v[16..20].try_into().unwrap()),
                        y: f32::from_le_bytes(v[20..].try_into().unwrap()),
                    },
                }),
                Some((_, 'd')) => f::<48, _>(data, &mut p, &mut ret, &mut n, |v| Transform2D {
                    a: Vector2 {
                        x: f64::from_le_bytes(v[..8].try_into().unwrap()) as _,
                        y: f64::from_le_bytes(v[8..16].try_into().unwrap()) as _,
                    },
                    b: Vector2 {
                        x: f64::from_le_bytes(v[16..24].try_into().unwrap()) as _,
                        y: f64::from_le_bytes(v[24..32].try_into().unwrap()) as _,
                    },
                    origin: Vector2 {
                        x: f64::from_le_bytes(v[32..40].try_into().unwrap()) as _,
                        y: f64::from_le_bytes(v[40..].try_into().unwrap()) as _,
                    },
                }),
                Some((_, c)) => {
                    bail_with_site!("Unknown Transform2D subtype {c:?} (at index {i})")
                }
            },
            'T' => match it.next() {
                None => bail_with_site!("Transform3D without subtype (at index {i})"),
                Some((_, 'f')) => f::<48, _>(data, &mut p, &mut ret, &mut n, |v| Transform3D {
                    basis: Basis {
                        rows: [
                            Vector3 {
                                x: f32::from_le_bytes(v[..4].try_into().unwrap()),
                                y: f32::from_le_bytes(v[4..8].try_into().unwrap()),
                                z: f32::from_le_bytes(v[8..12].try_into().unwrap()),
                            },
                            Vector3 {
                                x: f32::from_le_bytes(v[12..16].try_into().unwrap()),
                                y: f32::from_le_bytes(v[16..20].try_into().unwrap()),
                                z: f32::from_le_bytes(v[20..24].try_into().unwrap()),
                            },
                            Vector3 {
                                x: f32::from_le_bytes(v[24..28].try_into().unwrap()),
                                y: f32::from_le_bytes(v[28..32].try_into().unwrap()),
                                z: f32::from_le_bytes(v[32..36].try_into().unwrap()),
                            },
                        ],
                    },
                    origin: Vector3 {
                        x: f32::from_le_bytes(v[36..40].try_into().unwrap()),
                        y: f32::from_le_bytes(v[40..44].try_into().unwrap()),
                        z: f32::from_le_bytes(v[44..].try_into().unwrap()),
                    },
                }),
                Some((_, 'd')) => f::<96, _>(data, &mut p, &mut ret, &mut n, |v| Transform3D {
                    basis: Basis {
                        rows: [
                            Vector3 {
                                x: f64::from_le_bytes(v[..8].try_into().unwrap()) as _,
                                y: f64::from_le_bytes(v[8..16].try_into().unwrap()) as _,
                                z: f64::from_le_bytes(v[16..24].try_into().unwrap()) as _,
                            },
                            Vector3 {
                                x: f64::from_le_bytes(v[24..32].try_into().unwrap()) as _,
                                y: f64::from_le_bytes(v[32..40].try_into().unwrap()) as _,
                                z: f64::from_le_bytes(v[40..48].try_into().unwrap()) as _,
                            },
                            Vector3 {
                                x: f64::from_le_bytes(v[48..56].try_into().unwrap()) as _,
                                y: f64::from_le_bytes(v[56..64].try_into().unwrap()) as _,
                                z: f64::from_le_bytes(v[64..72].try_into().unwrap()) as _,
                            },
                        ],
                    },
                    origin: Vector3 {
                        x: f64::from_le_bytes(v[72..80].try_into().unwrap()) as _,
                        y: f64::from_le_bytes(v[80..88].try_into().unwrap()) as _,
                        z: f64::from_le_bytes(v[88..].try_into().unwrap()) as _,
                    },
                }),
                Some((_, c)) => {
                    bail_with_site!("Unknown Transform3D subtype {c:?} (at index {i})")
                }
            },
            _ => bail_with_site!("Unknown type {c:?} (at index {i})"),
        }?;
    }

    Ok(ret)
}

fn write_struct_(
    data: &mut [u8],
    mut p: usize,
    format: &[char],
    arr: Array<Variant>,
) -> Result<usize, Error> {
    fn f<const N: usize, T: FromGodot>(
        data: &mut [u8],
        p: &mut usize,
        a: &mut impl Iterator<Item = Variant>,
        r: &mut Option<u64>,
        f: impl Fn(&mut [u8; N], T),
    ) -> Result<(), Error> {
        for _ in 0..r.take().unwrap_or(1) {
            let Some(v) = a
                .next()
                .map(|v| site_context!(T::try_from_variant(&v)))
                .transpose()?
            else {
                bail_with_site!("Input array too small")
            };
            let s = *p;
            let e = s + N;
            let Some(data) = data.get_mut(s..e) else {
                bail_with_site!("Index out of range ({s}..{e})")
            };
            f(data.try_into().unwrap(), v);
            *p += N;
        }

        Ok(())
    }

    let s = p;
    let mut arr = arr.iter_shared();
    let mut it = format.iter().copied().enumerate().peekable();
    let mut n: Option<u64> = None;
    while let Some((i, c)) = it.next() {
        match c {
            // Parse initial number
            '1'..='9' if n.is_none() => {
                n = Some(process_number(c, &mut it));
                if it.peek().is_some() {
                    continue;
                }
                bail_with_site!(
                    "Quantity without type (at index {} {:?})",
                    i,
                    format[i..].iter().collect::<String>()
                );
            }
            'x' => {
                p += n.take().unwrap_or(1) as usize;
                continue;
            }
            'b' => f::<1, i64>(data, &mut p, &mut arr, &mut n, |s, d| s[0] = d as i8 as u8),
            'B' => f::<1, i64>(data, &mut p, &mut arr, &mut n, |s, d| s[0] = d as u8),
            'h' => f::<2, i64>(data, &mut p, &mut arr, &mut n, |s, d| {
                *s = (d as i16).to_le_bytes()
            }),
            'H' => f::<2, i64>(data, &mut p, &mut arr, &mut n, |s, d| {
                *s = (d as u16).to_le_bytes()
            }),
            'i' => f::<4, i64>(data, &mut p, &mut arr, &mut n, |s, d| {
                *s = (d as i32).to_le_bytes()
            }),
            'I' => f::<4, i64>(data, &mut p, &mut arr, &mut n, |s, d| {
                *s = (d as u32).to_le_bytes()
            }),
            'l' | 'L' => f::<8, i64>(data, &mut p, &mut arr, &mut n, |s, d| *s = d.to_le_bytes()),
            'f' => f::<4, f32>(data, &mut p, &mut arr, &mut n, |s, d| *s = d.to_le_bytes()),
            'd' => f::<8, f64>(data, &mut p, &mut arr, &mut n, |s, d| *s = d.to_le_bytes()),
            'v' => {
                match it.next() {
                    None => bail_with_site!("Vector without size (at index {i})"),
                    Some((_, '2')) => match it.next() {
                        Some((_, 'f')) => {
                            f::<8, Vector2>(data, &mut p, &mut arr, &mut n, |s, d| {
                                *<&mut [u8; 4]>::try_from(&mut s[..4]).unwrap() = d.x.to_le_bytes();
                                *<&mut [u8; 4]>::try_from(&mut s[4..]).unwrap() = d.y.to_le_bytes();
                            })?;
                            continue;
                        }
                        Some((_, 'd')) => {
                            f::<16, Vector2>(data, &mut p, &mut arr, &mut n, |s, d| {
                                *<&mut [u8; 8]>::try_from(&mut s[..8]).unwrap() =
                                    (d.x as f64).to_le_bytes();
                                *<&mut [u8; 8]>::try_from(&mut s[8..]).unwrap() =
                                    (d.y as f64).to_le_bytes();
                            })?;
                            continue;
                        }
                        Some((_, 'i')) => {
                            f::<8, Vector2i>(data, &mut p, &mut arr, &mut n, |s, d| {
                                *<&mut [u8; 4]>::try_from(&mut s[..4]).unwrap() = d.x.to_le_bytes();
                                *<&mut [u8; 4]>::try_from(&mut s[4..]).unwrap() = d.y.to_le_bytes();
                            })?;
                            continue;
                        }
                        Some((_, 'l')) => {
                            f::<16, Vector2i>(data, &mut p, &mut arr, &mut n, |s, d| {
                                *<&mut [u8; 8]>::try_from(&mut s[..8]).unwrap() =
                                    (d.x as i64).to_le_bytes();
                                *<&mut [u8; 8]>::try_from(&mut s[8..]).unwrap() =
                                    (d.y as i64).to_le_bytes();
                            })?;
                            continue;
                        }
                        _ => (),
                    },
                    Some((_, '3')) => match it.next() {
                        Some((_, 'f')) => {
                            f::<12, Vector3>(data, &mut p, &mut arr, &mut n, |s, d| {
                                *<&mut [u8; 4]>::try_from(&mut s[..4]).unwrap() = d.x.to_le_bytes();
                                *<&mut [u8; 4]>::try_from(&mut s[4..8]).unwrap() =
                                    d.y.to_le_bytes();
                                *<&mut [u8; 4]>::try_from(&mut s[8..]).unwrap() = d.z.to_le_bytes();
                            })?;
                            continue;
                        }
                        Some((_, 'd')) => {
                            f::<24, Vector3>(data, &mut p, &mut arr, &mut n, |s, d| {
                                *<&mut [u8; 8]>::try_from(&mut s[..8]).unwrap() =
                                    (d.x as f64).to_le_bytes();
                                *<&mut [u8; 8]>::try_from(&mut s[8..16]).unwrap() =
                                    (d.y as f64).to_le_bytes();
                                *<&mut [u8; 8]>::try_from(&mut s[16..]).unwrap() =
                                    (d.z as f64).to_le_bytes();
                            })?;
                            continue;
                        }
                        Some((_, 'i')) => {
                            f::<12, Vector3i>(data, &mut p, &mut arr, &mut n, |s, d| {
                                *<&mut [u8; 4]>::try_from(&mut s[..4]).unwrap() = d.x.to_le_bytes();
                                *<&mut [u8; 4]>::try_from(&mut s[4..8]).unwrap() =
                                    d.y.to_le_bytes();
                                *<&mut [u8; 4]>::try_from(&mut s[8..]).unwrap() = d.z.to_le_bytes();
                            })?;
                            continue;
                        }
                        Some((_, 'l')) => {
                            f::<24, Vector3i>(data, &mut p, &mut arr, &mut n, |s, d| {
                                *<&mut [u8; 8]>::try_from(&mut s[..8]).unwrap() =
                                    (d.x as i64).to_le_bytes();
                                *<&mut [u8; 8]>::try_from(&mut s[8..16]).unwrap() =
                                    (d.y as i64).to_le_bytes();
                                *<&mut [u8; 8]>::try_from(&mut s[16..]).unwrap() =
                                    (d.z as i64).to_le_bytes();
                            })?;
                            continue;
                        }
                        _ => (),
                    },
                    Some((_, '4')) => match it.next() {
                        Some((_, 'f')) => {
                            f::<16, Vector4>(data, &mut p, &mut arr, &mut n, |s, d| {
                                *<&mut [u8; 4]>::try_from(&mut s[..4]).unwrap() = d.x.to_le_bytes();
                                *<&mut [u8; 4]>::try_from(&mut s[4..8]).unwrap() =
                                    d.y.to_le_bytes();
                                *<&mut [u8; 4]>::try_from(&mut s[8..12]).unwrap() =
                                    d.z.to_le_bytes();
                                *<&mut [u8; 4]>::try_from(&mut s[12..]).unwrap() =
                                    d.w.to_le_bytes();
                            })?;
                            continue;
                        }
                        Some((_, 'd')) => {
                            f::<32, Vector4>(data, &mut p, &mut arr, &mut n, |s, d| {
                                *<&mut [u8; 8]>::try_from(&mut s[..8]).unwrap() =
                                    (d.x as f64).to_le_bytes();
                                *<&mut [u8; 8]>::try_from(&mut s[8..16]).unwrap() =
                                    (d.y as f64).to_le_bytes();
                                *<&mut [u8; 8]>::try_from(&mut s[16..24]).unwrap() =
                                    (d.z as f64).to_le_bytes();
                                *<&mut [u8; 8]>::try_from(&mut s[24..]).unwrap() =
                                    (d.w as f64).to_le_bytes();
                            })?;
                            continue;
                        }
                        Some((_, 'i')) => {
                            f::<16, Vector4i>(data, &mut p, &mut arr, &mut n, |s, d| {
                                *<&mut [u8; 4]>::try_from(&mut s[..4]).unwrap() = d.x.to_le_bytes();
                                *<&mut [u8; 4]>::try_from(&mut s[4..8]).unwrap() =
                                    d.y.to_le_bytes();
                                *<&mut [u8; 4]>::try_from(&mut s[8..12]).unwrap() =
                                    d.z.to_le_bytes();
                                *<&mut [u8; 4]>::try_from(&mut s[12..]).unwrap() =
                                    d.w.to_le_bytes();
                            })?;
                            continue;
                        }
                        Some((_, 'l')) => {
                            f::<32, Vector4i>(data, &mut p, &mut arr, &mut n, |s, d| {
                                *<&mut [u8; 8]>::try_from(&mut s[..8]).unwrap() =
                                    (d.x as i64).to_le_bytes();
                                *<&mut [u8; 8]>::try_from(&mut s[8..16]).unwrap() =
                                    (d.y as i64).to_le_bytes();
                                *<&mut [u8; 8]>::try_from(&mut s[16..24]).unwrap() =
                                    (d.z as i64).to_le_bytes();
                                *<&mut [u8; 8]>::try_from(&mut s[24..]).unwrap() =
                                    (d.w as i64).to_le_bytes();
                            })?;
                            continue;
                        }
                        _ => (),
                    },
                    _ => (),
                }

                let s = match it.peek() {
                    Some(&(j, _)) => &format[i..j],
                    None => &format[i..],
                };
                bail_with_site!(
                    "Unknown type {:?} (at index {i})",
                    s.iter().collect::<String>()
                );
            }
            'p' => match it.next() {
                None => bail_with_site!("Plane without subtype (at index {i})"),
                Some((_, 'f')) => f::<16, Plane>(data, &mut p, &mut arr, &mut n, |s, d| {
                    *<&mut [u8; 4]>::try_from(&mut s[..4]).unwrap() = d.normal.x.to_le_bytes();
                    *<&mut [u8; 4]>::try_from(&mut s[4..8]).unwrap() = d.normal.y.to_le_bytes();
                    *<&mut [u8; 4]>::try_from(&mut s[8..12]).unwrap() = d.normal.z.to_le_bytes();
                    *<&mut [u8; 4]>::try_from(&mut s[12..]).unwrap() = d.d.to_le_bytes();
                }),
                Some((_, 'd')) => f::<32, Plane>(data, &mut p, &mut arr, &mut n, |s, d| {
                    *<&mut [u8; 8]>::try_from(&mut s[..8]).unwrap() =
                        (d.normal.x as f64).to_le_bytes();
                    *<&mut [u8; 8]>::try_from(&mut s[8..16]).unwrap() =
                        (d.normal.y as f64).to_le_bytes();
                    *<&mut [u8; 8]>::try_from(&mut s[16..24]).unwrap() =
                        (d.normal.z as f64).to_le_bytes();
                    *<&mut [u8; 8]>::try_from(&mut s[24..]).unwrap() = (d.d as f64).to_le_bytes();
                }),
                Some((_, c)) => {
                    bail_with_site!("Unknown Plane subtype {c:?} (at index {i})")
                }
            },
            'q' => match it.next() {
                None => bail_with_site!("Quat without subtype (at index {i})"),
                Some((_, 'f')) => f::<16, Quaternion>(data, &mut p, &mut arr, &mut n, |s, d| {
                    *<&mut [u8; 4]>::try_from(&mut s[..4]).unwrap() = d.x.to_le_bytes();
                    *<&mut [u8; 4]>::try_from(&mut s[4..8]).unwrap() = d.y.to_le_bytes();
                    *<&mut [u8; 4]>::try_from(&mut s[8..12]).unwrap() = d.z.to_le_bytes();
                    *<&mut [u8; 4]>::try_from(&mut s[12..]).unwrap() = d.w.to_le_bytes();
                }),
                Some((_, 'd')) => f::<32, Quaternion>(data, &mut p, &mut arr, &mut n, |s, d| {
                    *<&mut [u8; 8]>::try_from(&mut s[..8]).unwrap() = (d.x as f64).to_le_bytes();
                    *<&mut [u8; 8]>::try_from(&mut s[8..16]).unwrap() = (d.y as f64).to_le_bytes();
                    *<&mut [u8; 8]>::try_from(&mut s[16..24]).unwrap() = (d.z as f64).to_le_bytes();
                    *<&mut [u8; 8]>::try_from(&mut s[24..]).unwrap() = (d.w as f64).to_le_bytes();
                }),
                Some((_, c)) => {
                    bail_with_site!("Unknown Quat subtype {c:?} (at index {i})")
                }
            },
            'C' => match it.next() {
                None => bail_with_site!("Color without subtype (at index {i})"),
                Some((_, 'f')) => f::<16, Color>(data, &mut p, &mut arr, &mut n, |s, d| {
                    *<&mut [u8; 4]>::try_from(&mut s[..4]).unwrap() = d.r.to_le_bytes();
                    *<&mut [u8; 4]>::try_from(&mut s[4..8]).unwrap() = d.g.to_le_bytes();
                    *<&mut [u8; 4]>::try_from(&mut s[8..12]).unwrap() = d.b.to_le_bytes();
                    *<&mut [u8; 4]>::try_from(&mut s[12..]).unwrap() = d.a.to_le_bytes();
                }),
                Some((_, 'd')) => f::<32, Color>(data, &mut p, &mut arr, &mut n, |s, d| {
                    *<&mut [u8; 8]>::try_from(&mut s[..8]).unwrap() = (d.r as f64).to_le_bytes();
                    *<&mut [u8; 8]>::try_from(&mut s[8..16]).unwrap() = (d.g as f64).to_le_bytes();
                    *<&mut [u8; 8]>::try_from(&mut s[16..24]).unwrap() = (d.b as f64).to_le_bytes();
                    *<&mut [u8; 8]>::try_from(&mut s[24..]).unwrap() = (d.a as f64).to_le_bytes();
                }),
                Some((_, 'b')) => f::<4, Color>(data, &mut p, &mut arr, &mut n, |s, d| {
                    *s = [
                        (d.r * 255.) as u8,
                        (d.g * 255.) as u8,
                        (d.b * 255.) as u8,
                        (d.a * 255.) as u8,
                    ];
                }),
                Some((_, c)) => {
                    bail_with_site!("Unknown Color subtype {c:?} (at index {i})")
                }
            },
            'r' => match it.next() {
                None => bail_with_site!("Rect2 without subtype (at index {i})"),
                Some((_, 'f')) => f::<16, Rect2>(data, &mut p, &mut arr, &mut n, |s, d| {
                    *<&mut [u8; 4]>::try_from(&mut s[..4]).unwrap() = d.position.x.to_le_bytes();
                    *<&mut [u8; 4]>::try_from(&mut s[4..8]).unwrap() = d.position.y.to_le_bytes();
                    *<&mut [u8; 4]>::try_from(&mut s[8..12]).unwrap() = d.size.x.to_le_bytes();
                    *<&mut [u8; 4]>::try_from(&mut s[12..]).unwrap() = d.size.y.to_le_bytes();
                }),
                Some((_, 'd')) => f::<32, Rect2>(data, &mut p, &mut arr, &mut n, |s, d| {
                    *<&mut [u8; 8]>::try_from(&mut s[..8]).unwrap() =
                        (d.position.x as f64).to_le_bytes();
                    *<&mut [u8; 8]>::try_from(&mut s[8..16]).unwrap() =
                        (d.position.y as f64).to_le_bytes();
                    *<&mut [u8; 8]>::try_from(&mut s[16..24]).unwrap() =
                        (d.size.x as f64).to_le_bytes();
                    *<&mut [u8; 8]>::try_from(&mut s[24..]).unwrap() =
                        (d.size.y as f64).to_le_bytes();
                }),
                Some((_, 'i')) => f::<16, Rect2i>(data, &mut p, &mut arr, &mut n, |s, d| {
                    *<&mut [u8; 4]>::try_from(&mut s[..4]).unwrap() = d.position.x.to_le_bytes();
                    *<&mut [u8; 4]>::try_from(&mut s[4..8]).unwrap() = d.position.y.to_le_bytes();
                    *<&mut [u8; 4]>::try_from(&mut s[8..12]).unwrap() = d.size.x.to_le_bytes();
                    *<&mut [u8; 4]>::try_from(&mut s[12..]).unwrap() = d.size.y.to_le_bytes();
                }),
                Some((_, 'l')) => f::<32, Rect2i>(data, &mut p, &mut arr, &mut n, |s, d| {
                    *<&mut [u8; 8]>::try_from(&mut s[..8]).unwrap() =
                        (d.position.x as i64).to_le_bytes();
                    *<&mut [u8; 8]>::try_from(&mut s[8..16]).unwrap() =
                        (d.position.y as i64).to_le_bytes();
                    *<&mut [u8; 8]>::try_from(&mut s[16..24]).unwrap() =
                        (d.size.x as i64).to_le_bytes();
                    *<&mut [u8; 8]>::try_from(&mut s[24..]).unwrap() =
                        (d.size.y as i64).to_le_bytes();
                }),
                Some((_, c)) => {
                    bail_with_site!("Unknown Rect2 subtype {c:?} (at index {i})")
                }
            },
            'a' => match it.next() {
                None => bail_with_site!("Aabb without subtype (at index {i})"),
                Some((_, 'f')) => f::<24, Aabb>(data, &mut p, &mut arr, &mut n, |s, d| {
                    *<&mut [u8; 4]>::try_from(&mut s[..4]).unwrap() = d.position.x.to_le_bytes();
                    *<&mut [u8; 4]>::try_from(&mut s[4..8]).unwrap() = d.position.y.to_le_bytes();
                    *<&mut [u8; 4]>::try_from(&mut s[8..12]).unwrap() = d.position.z.to_le_bytes();
                    *<&mut [u8; 4]>::try_from(&mut s[12..16]).unwrap() = d.size.x.to_le_bytes();
                    *<&mut [u8; 4]>::try_from(&mut s[16..20]).unwrap() = d.size.y.to_le_bytes();
                    *<&mut [u8; 4]>::try_from(&mut s[20..]).unwrap() = d.size.z.to_le_bytes();
                }),
                Some((_, 'd')) => f::<48, Aabb>(data, &mut p, &mut arr, &mut n, |s, d| {
                    *<&mut [u8; 8]>::try_from(&mut s[..8]).unwrap() =
                        (d.position.x as f64).to_le_bytes();
                    *<&mut [u8; 8]>::try_from(&mut s[8..16]).unwrap() =
                        (d.position.y as f64).to_le_bytes();
                    *<&mut [u8; 8]>::try_from(&mut s[16..24]).unwrap() =
                        (d.position.z as f64).to_le_bytes();
                    *<&mut [u8; 8]>::try_from(&mut s[24..32]).unwrap() =
                        (d.size.x as f64).to_le_bytes();
                    *<&mut [u8; 8]>::try_from(&mut s[32..40]).unwrap() =
                        (d.size.y as f64).to_le_bytes();
                    *<&mut [u8; 8]>::try_from(&mut s[40..]).unwrap() =
                        (d.size.z as f64).to_le_bytes();
                }),
                Some((_, c)) => {
                    bail_with_site!("Unknown Aabb subtype {c:?} (at index {i})")
                }
            },
            'm' => match it.next() {
                None => bail_with_site!("Basis without subtype (at index {i})"),
                Some((_, 'f')) => f::<36, Basis>(data, &mut p, &mut arr, &mut n, |s, d| {
                    *<&mut [u8; 4]>::try_from(&mut s[..4]).unwrap() = d.rows[0].x.to_le_bytes();
                    *<&mut [u8; 4]>::try_from(&mut s[4..8]).unwrap() = d.rows[0].y.to_le_bytes();
                    *<&mut [u8; 4]>::try_from(&mut s[8..12]).unwrap() = d.rows[0].z.to_le_bytes();
                    *<&mut [u8; 4]>::try_from(&mut s[12..16]).unwrap() = d.rows[1].x.to_le_bytes();
                    *<&mut [u8; 4]>::try_from(&mut s[16..20]).unwrap() = d.rows[1].y.to_le_bytes();
                    *<&mut [u8; 4]>::try_from(&mut s[20..24]).unwrap() = d.rows[1].z.to_le_bytes();
                    *<&mut [u8; 4]>::try_from(&mut s[24..28]).unwrap() = d.rows[2].x.to_le_bytes();
                    *<&mut [u8; 4]>::try_from(&mut s[28..32]).unwrap() = d.rows[2].y.to_le_bytes();
                    *<&mut [u8; 4]>::try_from(&mut s[32..]).unwrap() = d.rows[2].z.to_le_bytes();
                }),
                Some((_, 'd')) => f::<72, Basis>(data, &mut p, &mut arr, &mut n, |s, d| {
                    *<&mut [u8; 8]>::try_from(&mut s[..8]).unwrap() =
                        (d.rows[0].x as f64).to_le_bytes();
                    *<&mut [u8; 8]>::try_from(&mut s[8..16]).unwrap() =
                        (d.rows[0].y as f64).to_le_bytes();
                    *<&mut [u8; 8]>::try_from(&mut s[16..24]).unwrap() =
                        (d.rows[0].z as f64).to_le_bytes();
                    *<&mut [u8; 8]>::try_from(&mut s[24..32]).unwrap() =
                        (d.rows[1].x as f64).to_le_bytes();
                    *<&mut [u8; 8]>::try_from(&mut s[32..40]).unwrap() =
                        (d.rows[1].y as f64).to_le_bytes();
                    *<&mut [u8; 8]>::try_from(&mut s[40..48]).unwrap() =
                        (d.rows[1].z as f64).to_le_bytes();
                    *<&mut [u8; 8]>::try_from(&mut s[48..56]).unwrap() =
                        (d.rows[2].x as f64).to_le_bytes();
                    *<&mut [u8; 8]>::try_from(&mut s[56..64]).unwrap() =
                        (d.rows[2].y as f64).to_le_bytes();
                    *<&mut [u8; 8]>::try_from(&mut s[64..]).unwrap() =
                        (d.rows[2].z as f64).to_le_bytes();
                }),
                Some((_, c)) => {
                    bail_with_site!("Unknown Basis subtype {c:?} (at index {i})")
                }
            },
            'M' => match it.next() {
                None => bail_with_site!("Projection without subtype (at index {i})"),
                Some((_, 'f')) => f::<64, Projection>(data, &mut p, &mut arr, &mut n, |s, d| {
                    *<&mut [u8; 4]>::try_from(&mut s[..4]).unwrap() = d.cols[0].x.to_le_bytes();
                    *<&mut [u8; 4]>::try_from(&mut s[4..8]).unwrap() = d.cols[0].y.to_le_bytes();
                    *<&mut [u8; 4]>::try_from(&mut s[8..12]).unwrap() = d.cols[0].z.to_le_bytes();
                    *<&mut [u8; 4]>::try_from(&mut s[12..16]).unwrap() = d.cols[0].w.to_le_bytes();
                    *<&mut [u8; 4]>::try_from(&mut s[16..20]).unwrap() = d.cols[1].x.to_le_bytes();
                    *<&mut [u8; 4]>::try_from(&mut s[20..24]).unwrap() = d.cols[1].y.to_le_bytes();
                    *<&mut [u8; 4]>::try_from(&mut s[24..28]).unwrap() = d.cols[1].z.to_le_bytes();
                    *<&mut [u8; 4]>::try_from(&mut s[28..32]).unwrap() = d.cols[1].w.to_le_bytes();
                    *<&mut [u8; 4]>::try_from(&mut s[32..36]).unwrap() = d.cols[2].x.to_le_bytes();
                    *<&mut [u8; 4]>::try_from(&mut s[36..40]).unwrap() = d.cols[2].y.to_le_bytes();
                    *<&mut [u8; 4]>::try_from(&mut s[40..44]).unwrap() = d.cols[2].z.to_le_bytes();
                    *<&mut [u8; 4]>::try_from(&mut s[44..48]).unwrap() = d.cols[2].w.to_le_bytes();
                    *<&mut [u8; 4]>::try_from(&mut s[48..52]).unwrap() = d.cols[3].x.to_le_bytes();
                    *<&mut [u8; 4]>::try_from(&mut s[52..56]).unwrap() = d.cols[3].y.to_le_bytes();
                    *<&mut [u8; 4]>::try_from(&mut s[56..60]).unwrap() = d.cols[3].z.to_le_bytes();
                    *<&mut [u8; 4]>::try_from(&mut s[60..]).unwrap() = d.cols[3].w.to_le_bytes();
                }),
                Some((_, 'd')) => f::<128, Projection>(data, &mut p, &mut arr, &mut n, |s, d| {
                    *<&mut [u8; 8]>::try_from(&mut s[..8]).unwrap() =
                        (d.cols[0].x as f64).to_le_bytes();
                    *<&mut [u8; 8]>::try_from(&mut s[8..16]).unwrap() =
                        (d.cols[0].y as f64).to_le_bytes();
                    *<&mut [u8; 8]>::try_from(&mut s[16..24]).unwrap() =
                        (d.cols[0].z as f64).to_le_bytes();
                    *<&mut [u8; 8]>::try_from(&mut s[24..32]).unwrap() =
                        (d.cols[0].w as f64).to_le_bytes();
                    *<&mut [u8; 8]>::try_from(&mut s[32..40]).unwrap() =
                        (d.cols[1].x as f64).to_le_bytes();
                    *<&mut [u8; 8]>::try_from(&mut s[40..48]).unwrap() =
                        (d.cols[1].y as f64).to_le_bytes();
                    *<&mut [u8; 8]>::try_from(&mut s[48..56]).unwrap() =
                        (d.cols[1].z as f64).to_le_bytes();
                    *<&mut [u8; 8]>::try_from(&mut s[56..64]).unwrap() =
                        (d.cols[1].w as f64).to_le_bytes();
                    *<&mut [u8; 8]>::try_from(&mut s[64..72]).unwrap() =
                        (d.cols[2].x as f64).to_le_bytes();
                    *<&mut [u8; 8]>::try_from(&mut s[72..80]).unwrap() =
                        (d.cols[2].y as f64).to_le_bytes();
                    *<&mut [u8; 8]>::try_from(&mut s[80..88]).unwrap() =
                        (d.cols[2].z as f64).to_le_bytes();
                    *<&mut [u8; 8]>::try_from(&mut s[88..96]).unwrap() =
                        (d.cols[2].w as f64).to_le_bytes();
                    *<&mut [u8; 8]>::try_from(&mut s[96..104]).unwrap() =
                        (d.cols[3].x as f64).to_le_bytes();
                    *<&mut [u8; 8]>::try_from(&mut s[104..112]).unwrap() =
                        (d.cols[3].y as f64).to_le_bytes();
                    *<&mut [u8; 8]>::try_from(&mut s[112..120]).unwrap() =
                        (d.cols[3].z as f64).to_le_bytes();
                    *<&mut [u8; 8]>::try_from(&mut s[120..]).unwrap() =
                        (d.cols[3].w as f64).to_le_bytes();
                }),
                Some((_, c)) => {
                    bail_with_site!("Unknown Projection subtype {c:?} (at index {i})")
                }
            },
            't' => match it.next() {
                None => bail_with_site!("Transform2D without subtype (at index {i})"),
                Some((_, 'f')) => f::<24, Transform2D>(data, &mut p, &mut arr, &mut n, |s, d| {
                    *<&mut [u8; 4]>::try_from(&mut s[..4]).unwrap() = d.a.x.to_le_bytes();
                    *<&mut [u8; 4]>::try_from(&mut s[4..8]).unwrap() = d.a.y.to_le_bytes();
                    *<&mut [u8; 4]>::try_from(&mut s[8..12]).unwrap() = d.b.x.to_le_bytes();
                    *<&mut [u8; 4]>::try_from(&mut s[12..16]).unwrap() = d.b.y.to_le_bytes();
                    *<&mut [u8; 4]>::try_from(&mut s[16..20]).unwrap() = d.origin.x.to_le_bytes();
                    *<&mut [u8; 4]>::try_from(&mut s[20..]).unwrap() = d.origin.y.to_le_bytes();
                }),
                Some((_, 'd')) => f::<48, Transform2D>(data, &mut p, &mut arr, &mut n, |s, d| {
                    *<&mut [u8; 8]>::try_from(&mut s[..8]).unwrap() = (d.a.x as f64).to_le_bytes();
                    *<&mut [u8; 8]>::try_from(&mut s[8..16]).unwrap() =
                        (d.a.y as f64).to_le_bytes();
                    *<&mut [u8; 8]>::try_from(&mut s[16..24]).unwrap() =
                        (d.b.x as f64).to_le_bytes();
                    *<&mut [u8; 8]>::try_from(&mut s[24..32]).unwrap() =
                        (d.b.y as f64).to_le_bytes();
                    *<&mut [u8; 8]>::try_from(&mut s[32..40]).unwrap() =
                        (d.origin.x as f64).to_le_bytes();
                    *<&mut [u8; 8]>::try_from(&mut s[40..]).unwrap() =
                        (d.origin.y as f64).to_le_bytes();
                }),
                Some((_, c)) => {
                    bail_with_site!("Unknown Transform2D subtype {c:?} (at index {i})")
                }
            },
            'T' => match it.next() {
                None => bail_with_site!("Transform3D without subtype (at index {i})"),
                Some((_, 'f')) => f::<48, Transform3D>(data, &mut p, &mut arr, &mut n, |s, d| {
                    *<&mut [u8; 4]>::try_from(&mut s[..4]).unwrap() =
                        d.basis.rows[0].x.to_le_bytes();
                    *<&mut [u8; 4]>::try_from(&mut s[4..8]).unwrap() =
                        d.basis.rows[0].y.to_le_bytes();
                    *<&mut [u8; 4]>::try_from(&mut s[8..12]).unwrap() =
                        d.basis.rows[0].z.to_le_bytes();
                    *<&mut [u8; 4]>::try_from(&mut s[12..16]).unwrap() =
                        d.basis.rows[1].x.to_le_bytes();
                    *<&mut [u8; 4]>::try_from(&mut s[16..20]).unwrap() =
                        d.basis.rows[1].y.to_le_bytes();
                    *<&mut [u8; 4]>::try_from(&mut s[20..24]).unwrap() =
                        d.basis.rows[1].z.to_le_bytes();
                    *<&mut [u8; 4]>::try_from(&mut s[24..28]).unwrap() =
                        d.basis.rows[2].x.to_le_bytes();
                    *<&mut [u8; 4]>::try_from(&mut s[28..32]).unwrap() =
                        d.basis.rows[2].y.to_le_bytes();
                    *<&mut [u8; 4]>::try_from(&mut s[32..36]).unwrap() =
                        d.basis.rows[2].z.to_le_bytes();
                    *<&mut [u8; 4]>::try_from(&mut s[36..40]).unwrap() = d.origin.x.to_le_bytes();
                    *<&mut [u8; 4]>::try_from(&mut s[40..44]).unwrap() = d.origin.y.to_le_bytes();
                    *<&mut [u8; 4]>::try_from(&mut s[44..]).unwrap() = d.origin.z.to_le_bytes();
                }),
                Some((_, 'd')) => f::<96, Transform3D>(data, &mut p, &mut arr, &mut n, |s, d| {
                    *<&mut [u8; 8]>::try_from(&mut s[..8]).unwrap() =
                        (d.basis.rows[0].x as f64).to_le_bytes();
                    *<&mut [u8; 8]>::try_from(&mut s[8..16]).unwrap() =
                        (d.basis.rows[0].y as f64).to_le_bytes();
                    *<&mut [u8; 8]>::try_from(&mut s[16..24]).unwrap() =
                        (d.basis.rows[0].z as f64).to_le_bytes();
                    *<&mut [u8; 8]>::try_from(&mut s[24..32]).unwrap() =
                        (d.basis.rows[1].x as f64).to_le_bytes();
                    *<&mut [u8; 8]>::try_from(&mut s[32..40]).unwrap() =
                        (d.basis.rows[1].y as f64).to_le_bytes();
                    *<&mut [u8; 8]>::try_from(&mut s[40..48]).unwrap() =
                        (d.basis.rows[1].z as f64).to_le_bytes();
                    *<&mut [u8; 8]>::try_from(&mut s[48..56]).unwrap() =
                        (d.basis.rows[2].x as f64).to_le_bytes();
                    *<&mut [u8; 8]>::try_from(&mut s[56..64]).unwrap() =
                        (d.basis.rows[2].y as f64).to_le_bytes();
                    *<&mut [u8; 8]>::try_from(&mut s[64..72]).unwrap() =
                        (d.basis.rows[2].z as f64).to_le_bytes();
                    *<&mut [u8; 8]>::try_from(&mut s[72..80]).unwrap() =
                        (d.origin.x as f64).to_le_bytes();
                    *<&mut [u8; 8]>::try_from(&mut s[80..88]).unwrap() =
                        (d.origin.y as f64).to_le_bytes();
                    *<&mut [u8; 8]>::try_from(&mut s[88..]).unwrap() =
                        (d.origin.z as f64).to_le_bytes();
                }),
                Some((_, c)) => {
                    bail_with_site!("Unknown Transform3D subtype {c:?} (at index {i})")
                }
            },
            _ => bail_with_site!("Unknown type {c:?} (at index {i})"),
        }?;
    }

    Ok(p - s)
=======
>>>>>>> 3266c4ee
}<|MERGE_RESOLUTION|>--- conflicted
+++ resolved
@@ -1168,1140 +1168,18 @@
         }))
     }
 
-<<<<<<< HEAD
     #[func]
     fn read_struct(&self, format: GString, p: i64) -> Variant {
-        option_to_variant(self.get_memory(|store, mem| {
-            read_struct_(mem.data(store), p as _, unsafe { format.chars_unchecked() })
-        }))
+        option_to_variant(
+            self.get_memory(|store, mem| read_struct(mem.data(store), p as _, &format.to_string())),
+        )
     }
 
     #[func]
     fn write_struct(&self, format: GString, p: i64, arr: Array<Variant>) -> i64 {
         self.get_memory(|store, mem| {
-            write_struct_(
-                mem.data_mut(store),
-                p as _,
-                unsafe { format.chars_unchecked() },
-                arr,
-            )
-=======
-    #[method]
-    fn read_struct(
-        &self,
-        #[base] base: TRef<Reference>,
-        format: GodotString,
-        p: usize,
-    ) -> Option<VariantArray> {
-        self.get_memory(base, |store, mem| {
-            read_struct(mem.data(store), p, &format.to_string())
-        })
-    }
-
-    #[method]
-    fn write_struct(
-        &self,
-        #[base] base: TRef<Reference>,
-        format: GodotString,
-        p: usize,
-        arr: VariantArray,
-    ) -> usize {
-        self.get_memory(base, |store, mem| {
-            write_struct(mem.data_mut(store), p, &format.to_string(), arr)
->>>>>>> 3266c4ee
+            write_struct(mem.data_mut(store), p as _, &format.to_string(), arr)
         })
         .unwrap_or_default() as _
     }
-<<<<<<< HEAD
-}
-
-fn process_number<I: Iterator<Item = (usize, char)>>(c: char, it: &mut Peekable<I>) -> u64 {
-    let mut n: u64 = match c {
-        '1' => 1,
-        '2' => 2,
-        '3' => 3,
-        '4' => 4,
-        '5' => 5,
-        '6' => 6,
-        '7' => 7,
-        '8' => 8,
-        '9' => 9,
-        _ => unreachable!(),
-    };
-    while let Some((_, c @ '0'..='9')) = it.peek() {
-        let i = match c {
-            '0' => 0,
-            '1' => 1,
-            '2' => 2,
-            '3' => 3,
-            '4' => 4,
-            '5' => 5,
-            '6' => 6,
-            '7' => 7,
-            '8' => 8,
-            '9' => 9,
-            _ => unreachable!(),
-        };
-        n = n.saturating_mul(10).saturating_add(i);
-        it.next();
-    }
-
-    n
-}
-
-fn read_struct_(data: &[u8], mut p: usize, format: &[char]) -> Result<Array<Variant>, Error> {
-    fn f<const N: usize, T: ToGodot>(
-        data: &[u8],
-        p: &mut usize,
-        a: &mut Array<Variant>,
-        r: &mut Option<u64>,
-        f: impl Fn(&[u8; N]) -> T,
-    ) -> Result<(), Error> {
-        for _ in 0..r.take().unwrap_or(1) {
-            let s = *p;
-            let e = s + N;
-            let Some(data) = data.get(s..e) else {
-                bail_with_site!("Index out of range ({s}..{e})")
-            };
-            a.push(f(data.try_into().unwrap()).to_variant());
-            *p += N;
-        }
-
-        Ok(())
-    }
-
-    let mut ret = <Array<Variant>>::new();
-    let mut it = format.iter().copied().enumerate().peekable();
-    let mut n: Option<u64> = None;
-    while let Some((i, c)) = it.next() {
-        match c {
-            // Parse initial number
-            '1'..='9' if n.is_none() => {
-                n = Some(process_number(c, &mut it));
-                if it.peek().is_some() {
-                    continue;
-                }
-                bail_with_site!(
-                    "Quantity without type (at index {} {:?})",
-                    i,
-                    format[i..].iter().collect::<String>()
-                );
-            }
-            'x' => {
-                p += n.take().unwrap_or(1) as usize;
-                continue;
-            }
-            'b' => f::<1, _>(data, &mut p, &mut ret, &mut n, |v| v[0] as i8 as i64),
-            'B' => f::<1, _>(data, &mut p, &mut ret, &mut n, |v| v[0] as i64),
-            'h' => f::<2, _>(data, &mut p, &mut ret, &mut n, |v| {
-                i16::from_le_bytes(*v) as i64
-            }),
-            'H' => f::<2, _>(data, &mut p, &mut ret, &mut n, |v| {
-                u16::from_le_bytes(*v) as i64
-            }),
-            'i' => f::<4, _>(data, &mut p, &mut ret, &mut n, |v| {
-                i32::from_le_bytes(*v) as i64
-            }),
-            'I' => f::<4, _>(data, &mut p, &mut ret, &mut n, |v| {
-                u32::from_le_bytes(*v) as i64
-            }),
-            'l' => f::<8, _>(data, &mut p, &mut ret, &mut n, |v| i64::from_le_bytes(*v)),
-            'L' => f::<8, _>(data, &mut p, &mut ret, &mut n, |v| u64::from_le_bytes(*v)),
-            'f' => f::<4, _>(data, &mut p, &mut ret, &mut n, |v| f32::from_le_bytes(*v)),
-            'd' => f::<8, _>(data, &mut p, &mut ret, &mut n, |v| f64::from_le_bytes(*v)),
-            'v' => {
-                match it.next() {
-                    None => bail_with_site!("Vector without size (at index {i})"),
-                    Some((_, '2')) => match it.next() {
-                        Some((_, 'f')) => {
-                            f::<8, _>(data, &mut p, &mut ret, &mut n, |v| Vector2 {
-                                x: f32::from_le_bytes(v[..4].try_into().unwrap()),
-                                y: f32::from_le_bytes(v[4..].try_into().unwrap()),
-                            })?;
-                            continue;
-                        }
-                        Some((_, 'd')) => {
-                            f::<16, _>(data, &mut p, &mut ret, &mut n, |v| Vector2 {
-                                x: f64::from_le_bytes(v[..8].try_into().unwrap()) as _,
-                                y: f64::from_le_bytes(v[8..].try_into().unwrap()) as _,
-                            })?;
-                            continue;
-                        }
-                        Some((_, 'i')) => {
-                            f::<8, _>(data, &mut p, &mut ret, &mut n, |v| Vector2i {
-                                x: i32::from_le_bytes(v[..4].try_into().unwrap()),
-                                y: i32::from_le_bytes(v[4..].try_into().unwrap()),
-                            })?;
-                            continue;
-                        }
-                        Some((_, 'l')) => {
-                            f::<16, _>(data, &mut p, &mut ret, &mut n, |v| Vector2i {
-                                x: i64::from_le_bytes(v[..8].try_into().unwrap()) as _,
-                                y: i64::from_le_bytes(v[8..].try_into().unwrap()) as _,
-                            })?;
-                            continue;
-                        }
-                        _ => (),
-                    },
-                    Some((_, '3')) => match it.next() {
-                        Some((_, 'f')) => {
-                            f::<12, _>(data, &mut p, &mut ret, &mut n, |v| Vector3 {
-                                x: f32::from_le_bytes(v[..4].try_into().unwrap()),
-                                y: f32::from_le_bytes(v[4..8].try_into().unwrap()),
-                                z: f32::from_le_bytes(v[8..].try_into().unwrap()),
-                            })?;
-                            continue;
-                        }
-                        Some((_, 'd')) => {
-                            f::<24, _>(data, &mut p, &mut ret, &mut n, |v| Vector3 {
-                                x: f64::from_le_bytes(v[..8].try_into().unwrap()) as _,
-                                y: f64::from_le_bytes(v[8..16].try_into().unwrap()) as _,
-                                z: f64::from_le_bytes(v[16..].try_into().unwrap()) as _,
-                            })?;
-                            continue;
-                        }
-                        Some((_, 'i')) => {
-                            f::<12, _>(data, &mut p, &mut ret, &mut n, |v| Vector3i {
-                                x: i32::from_le_bytes(v[..4].try_into().unwrap()),
-                                y: i32::from_le_bytes(v[4..8].try_into().unwrap()),
-                                z: i32::from_le_bytes(v[8..].try_into().unwrap()),
-                            })?;
-                            continue;
-                        }
-                        Some((_, 'l')) => {
-                            f::<24, _>(data, &mut p, &mut ret, &mut n, |v| Vector3i {
-                                x: i64::from_le_bytes(v[..8].try_into().unwrap()) as _,
-                                y: i64::from_le_bytes(v[8..16].try_into().unwrap()) as _,
-                                z: i64::from_le_bytes(v[16..].try_into().unwrap()) as _,
-                            })?;
-                            continue;
-                        }
-                        _ => (),
-                    },
-                    Some((_, '4')) => match it.next() {
-                        Some((_, 'f')) => {
-                            f::<16, _>(data, &mut p, &mut ret, &mut n, |v| Vector4 {
-                                x: f32::from_le_bytes(v[..4].try_into().unwrap()),
-                                y: f32::from_le_bytes(v[4..8].try_into().unwrap()),
-                                z: f32::from_le_bytes(v[8..12].try_into().unwrap()),
-                                w: f32::from_le_bytes(v[12..].try_into().unwrap()),
-                            })?;
-                            continue;
-                        }
-                        Some((_, 'd')) => {
-                            f::<32, _>(data, &mut p, &mut ret, &mut n, |v| Vector4 {
-                                x: f64::from_le_bytes(v[..8].try_into().unwrap()) as _,
-                                y: f64::from_le_bytes(v[8..16].try_into().unwrap()) as _,
-                                z: f64::from_le_bytes(v[16..24].try_into().unwrap()) as _,
-                                w: f64::from_le_bytes(v[24..].try_into().unwrap()) as _,
-                            })?;
-                            continue;
-                        }
-                        Some((_, 'i')) => {
-                            f::<16, _>(data, &mut p, &mut ret, &mut n, |v| Vector4i {
-                                x: i32::from_le_bytes(v[..4].try_into().unwrap()),
-                                y: i32::from_le_bytes(v[4..8].try_into().unwrap()),
-                                z: i32::from_le_bytes(v[8..12].try_into().unwrap()),
-                                w: i32::from_le_bytes(v[12..].try_into().unwrap()),
-                            })?;
-                            continue;
-                        }
-                        Some((_, 'l')) => {
-                            f::<32, _>(data, &mut p, &mut ret, &mut n, |v| Vector4i {
-                                x: i64::from_le_bytes(v[..8].try_into().unwrap()) as _,
-                                y: i64::from_le_bytes(v[8..16].try_into().unwrap()) as _,
-                                z: i64::from_le_bytes(v[16..24].try_into().unwrap()) as _,
-                                w: i64::from_le_bytes(v[24..].try_into().unwrap()) as _,
-                            })?;
-                            continue;
-                        }
-                        _ => (),
-                    },
-                    _ => (),
-                }
-
-                let s = match it.peek() {
-                    Some(&(j, _)) => &format[i..j],
-                    None => &format[i..],
-                };
-                bail_with_site!(
-                    "Unknown type {:?} (at index {i})",
-                    s.iter().collect::<String>()
-                );
-            }
-            'p' => match it.next() {
-                None => bail_with_site!("Plane without subtype (at index {i})"),
-                Some((_, 'f')) => f::<16, _>(data, &mut p, &mut ret, &mut n, |v| Plane {
-                    normal: Vector3 {
-                        x: f32::from_le_bytes(v[..4].try_into().unwrap()),
-                        y: f32::from_le_bytes(v[4..8].try_into().unwrap()),
-                        z: f32::from_le_bytes(v[8..12].try_into().unwrap()),
-                    },
-                    d: f32::from_le_bytes(v[12..].try_into().unwrap()),
-                }),
-                Some((_, 'd')) => f::<32, _>(data, &mut p, &mut ret, &mut n, |v| Plane {
-                    normal: Vector3 {
-                        x: f64::from_le_bytes(v[..8].try_into().unwrap()) as _,
-                        y: f64::from_le_bytes(v[8..16].try_into().unwrap()) as _,
-                        z: f64::from_le_bytes(v[16..24].try_into().unwrap()) as _,
-                    },
-                    d: f64::from_le_bytes(v[24..].try_into().unwrap()) as _,
-                }),
-                Some((_, c)) => {
-                    bail_with_site!("Unknown Plane subtype {c:?} (at index {i})")
-                }
-            },
-            'q' => match it.next() {
-                None => bail_with_site!("Quat without subtype (at index {i})"),
-                Some((_, 'f')) => f::<16, _>(data, &mut p, &mut ret, &mut n, |v| Quaternion {
-                    x: f32::from_le_bytes(v[..4].try_into().unwrap()),
-                    y: f32::from_le_bytes(v[4..8].try_into().unwrap()),
-                    z: f32::from_le_bytes(v[8..12].try_into().unwrap()),
-                    w: f32::from_le_bytes(v[12..].try_into().unwrap()),
-                }),
-                Some((_, 'd')) => f::<32, _>(data, &mut p, &mut ret, &mut n, |v| Quaternion {
-                    x: f64::from_le_bytes(v[..8].try_into().unwrap()) as _,
-                    y: f64::from_le_bytes(v[8..16].try_into().unwrap()) as _,
-                    z: f64::from_le_bytes(v[16..24].try_into().unwrap()) as _,
-                    w: f64::from_le_bytes(v[24..].try_into().unwrap()) as _,
-                }),
-                Some((_, c)) => {
-                    bail_with_site!("Unknown Quat subtype {c:?} (at index {i})")
-                }
-            },
-            'C' => match it.next() {
-                None => bail_with_site!("Color without subtype (at index {i})"),
-                Some((_, 'f')) => f::<16, _>(data, &mut p, &mut ret, &mut n, |v| Color {
-                    r: f32::from_le_bytes(v[..4].try_into().unwrap()),
-                    g: f32::from_le_bytes(v[4..8].try_into().unwrap()),
-                    b: f32::from_le_bytes(v[8..12].try_into().unwrap()),
-                    a: f32::from_le_bytes(v[12..].try_into().unwrap()),
-                }),
-                Some((_, 'd')) => f::<32, _>(data, &mut p, &mut ret, &mut n, |v| Color {
-                    r: f64::from_le_bytes(v[..8].try_into().unwrap()) as _,
-                    g: f64::from_le_bytes(v[8..16].try_into().unwrap()) as _,
-                    b: f64::from_le_bytes(v[16..24].try_into().unwrap()) as _,
-                    a: f64::from_le_bytes(v[24..].try_into().unwrap()) as _,
-                }),
-                Some((_, 'b')) => f::<4, _>(data, &mut p, &mut ret, &mut n, |&[r, g, b, a]| {
-                    Color::from_rgba8(r, g, b, a)
-                }),
-                Some((_, c)) => {
-                    bail_with_site!("Unknown Color subtype {c:?} (at index {i})")
-                }
-            },
-            'r' => match it.next() {
-                None => bail_with_site!("Rect2 without subtype (at index {i})"),
-                Some((_, 'f')) => f::<16, _>(data, &mut p, &mut ret, &mut n, |v| Rect2 {
-                    position: Vector2 {
-                        x: f32::from_le_bytes(v[..4].try_into().unwrap()),
-                        y: f32::from_le_bytes(v[4..8].try_into().unwrap()),
-                    },
-                    size: Vector2 {
-                        x: f32::from_le_bytes(v[8..12].try_into().unwrap()),
-                        y: f32::from_le_bytes(v[12..].try_into().unwrap()),
-                    },
-                }),
-                Some((_, 'd')) => f::<32, _>(data, &mut p, &mut ret, &mut n, |v| Rect2 {
-                    position: Vector2 {
-                        x: f64::from_le_bytes(v[..8].try_into().unwrap()) as _,
-                        y: f64::from_le_bytes(v[8..16].try_into().unwrap()) as _,
-                    },
-                    size: Vector2 {
-                        x: f64::from_le_bytes(v[16..24].try_into().unwrap()) as _,
-                        y: f64::from_le_bytes(v[24..].try_into().unwrap()) as _,
-                    },
-                }),
-                Some((_, 'i')) => f::<16, _>(data, &mut p, &mut ret, &mut n, |v| Rect2i {
-                    position: Vector2i {
-                        x: i32::from_le_bytes(v[..4].try_into().unwrap()),
-                        y: i32::from_le_bytes(v[4..8].try_into().unwrap()),
-                    },
-                    size: Vector2i {
-                        x: i32::from_le_bytes(v[8..12].try_into().unwrap()) as _,
-                        y: i32::from_le_bytes(v[12..].try_into().unwrap()) as _,
-                    },
-                }),
-                Some((_, 'l')) => f::<32, _>(data, &mut p, &mut ret, &mut n, |v| Rect2i {
-                    position: Vector2i {
-                        x: i64::from_le_bytes(v[..8].try_into().unwrap()) as _,
-                        y: i64::from_le_bytes(v[8..16].try_into().unwrap()) as _,
-                    },
-                    size: Vector2i {
-                        x: i64::from_le_bytes(v[16..24].try_into().unwrap()) as _,
-                        y: i64::from_le_bytes(v[24..].try_into().unwrap()) as _,
-                    },
-                }),
-                Some((_, c)) => {
-                    bail_with_site!("Unknown Rect2 subtype {c:?} (at index {i})")
-                }
-            },
-            'a' => match it.next() {
-                None => bail_with_site!("Aabb without subtype (at index {i})"),
-                Some((_, 'f')) => f::<24, _>(data, &mut p, &mut ret, &mut n, |v| Aabb {
-                    position: Vector3 {
-                        x: f32::from_le_bytes(v[..4].try_into().unwrap()),
-                        y: f32::from_le_bytes(v[4..8].try_into().unwrap()),
-                        z: f32::from_le_bytes(v[8..12].try_into().unwrap()),
-                    },
-                    size: Vector3 {
-                        x: f32::from_le_bytes(v[12..16].try_into().unwrap()),
-                        y: f32::from_le_bytes(v[16..20].try_into().unwrap()),
-                        z: f32::from_le_bytes(v[20..].try_into().unwrap()),
-                    },
-                }),
-                Some((_, 'd')) => f::<48, _>(data, &mut p, &mut ret, &mut n, |v| Aabb {
-                    position: Vector3 {
-                        x: f64::from_le_bytes(v[..8].try_into().unwrap()) as _,
-                        y: f64::from_le_bytes(v[8..16].try_into().unwrap()) as _,
-                        z: f64::from_le_bytes(v[16..24].try_into().unwrap()) as _,
-                    },
-                    size: Vector3 {
-                        x: f64::from_le_bytes(v[24..32].try_into().unwrap()) as _,
-                        y: f64::from_le_bytes(v[32..40].try_into().unwrap()) as _,
-                        z: f64::from_le_bytes(v[40..].try_into().unwrap()) as _,
-                    },
-                }),
-                Some((_, c)) => {
-                    bail_with_site!("Unknown Aabb subtype {c:?} (at index {i})")
-                }
-            },
-            'm' => match it.next() {
-                None => bail_with_site!("Basis without subtype (at index {i})"),
-                Some((_, 'f')) => f::<36, _>(data, &mut p, &mut ret, &mut n, |v| Basis {
-                    rows: [
-                        Vector3 {
-                            x: f32::from_le_bytes(v[..4].try_into().unwrap()),
-                            y: f32::from_le_bytes(v[4..8].try_into().unwrap()),
-                            z: f32::from_le_bytes(v[8..12].try_into().unwrap()),
-                        },
-                        Vector3 {
-                            x: f32::from_le_bytes(v[12..16].try_into().unwrap()),
-                            y: f32::from_le_bytes(v[16..20].try_into().unwrap()),
-                            z: f32::from_le_bytes(v[20..24].try_into().unwrap()),
-                        },
-                        Vector3 {
-                            x: f32::from_le_bytes(v[24..28].try_into().unwrap()),
-                            y: f32::from_le_bytes(v[28..32].try_into().unwrap()),
-                            z: f32::from_le_bytes(v[32..].try_into().unwrap()),
-                        },
-                    ],
-                }),
-                Some((_, 'd')) => f::<72, _>(data, &mut p, &mut ret, &mut n, |v| Basis {
-                    rows: [
-                        Vector3 {
-                            x: f64::from_le_bytes(v[..8].try_into().unwrap()) as _,
-                            y: f64::from_le_bytes(v[8..16].try_into().unwrap()) as _,
-                            z: f64::from_le_bytes(v[16..24].try_into().unwrap()) as _,
-                        },
-                        Vector3 {
-                            x: f64::from_le_bytes(v[24..32].try_into().unwrap()) as _,
-                            y: f64::from_le_bytes(v[32..40].try_into().unwrap()) as _,
-                            z: f64::from_le_bytes(v[40..48].try_into().unwrap()) as _,
-                        },
-                        Vector3 {
-                            x: f64::from_le_bytes(v[48..56].try_into().unwrap()) as _,
-                            y: f64::from_le_bytes(v[56..64].try_into().unwrap()) as _,
-                            z: f64::from_le_bytes(v[64..].try_into().unwrap()) as _,
-                        },
-                    ],
-                }),
-                Some((_, c)) => {
-                    bail_with_site!("Unknown Basis subtype {c:?} (at index {i})")
-                }
-            },
-            'M' => match it.next() {
-                None => bail_with_site!("Projection without subtype (at index {i})"),
-                Some((_, 'f')) => f::<64, _>(data, &mut p, &mut ret, &mut n, |v| Projection {
-                    cols: [
-                        Vector4 {
-                            x: f32::from_le_bytes(v[..4].try_into().unwrap()),
-                            y: f32::from_le_bytes(v[4..8].try_into().unwrap()),
-                            z: f32::from_le_bytes(v[8..12].try_into().unwrap()),
-                            w: f32::from_le_bytes(v[12..16].try_into().unwrap()),
-                        },
-                        Vector4 {
-                            x: f32::from_le_bytes(v[16..20].try_into().unwrap()),
-                            y: f32::from_le_bytes(v[20..24].try_into().unwrap()),
-                            z: f32::from_le_bytes(v[24..28].try_into().unwrap()),
-                            w: f32::from_le_bytes(v[28..32].try_into().unwrap()),
-                        },
-                        Vector4 {
-                            x: f32::from_le_bytes(v[32..36].try_into().unwrap()),
-                            y: f32::from_le_bytes(v[36..40].try_into().unwrap()),
-                            z: f32::from_le_bytes(v[40..44].try_into().unwrap()),
-                            w: f32::from_le_bytes(v[44..48].try_into().unwrap()),
-                        },
-                        Vector4 {
-                            x: f32::from_le_bytes(v[48..52].try_into().unwrap()),
-                            y: f32::from_le_bytes(v[52..56].try_into().unwrap()),
-                            z: f32::from_le_bytes(v[56..60].try_into().unwrap()),
-                            w: f32::from_le_bytes(v[60..].try_into().unwrap()),
-                        },
-                    ],
-                }),
-                Some((_, 'd')) => f::<128, _>(data, &mut p, &mut ret, &mut n, |v| Projection {
-                    cols: [
-                        Vector4 {
-                            x: f64::from_le_bytes(v[..8].try_into().unwrap()) as _,
-                            y: f64::from_le_bytes(v[8..16].try_into().unwrap()) as _,
-                            z: f64::from_le_bytes(v[16..24].try_into().unwrap()) as _,
-                            w: f64::from_le_bytes(v[24..32].try_into().unwrap()) as _,
-                        },
-                        Vector4 {
-                            x: f64::from_le_bytes(v[32..40].try_into().unwrap()) as _,
-                            y: f64::from_le_bytes(v[40..48].try_into().unwrap()) as _,
-                            z: f64::from_le_bytes(v[48..56].try_into().unwrap()) as _,
-                            w: f64::from_le_bytes(v[56..64].try_into().unwrap()) as _,
-                        },
-                        Vector4 {
-                            x: f64::from_le_bytes(v[64..72].try_into().unwrap()) as _,
-                            y: f64::from_le_bytes(v[72..80].try_into().unwrap()) as _,
-                            z: f64::from_le_bytes(v[80..88].try_into().unwrap()) as _,
-                            w: f64::from_le_bytes(v[88..96].try_into().unwrap()) as _,
-                        },
-                        Vector4 {
-                            x: f64::from_le_bytes(v[96..104].try_into().unwrap()) as _,
-                            y: f64::from_le_bytes(v[104..112].try_into().unwrap()) as _,
-                            z: f64::from_le_bytes(v[112..120].try_into().unwrap()) as _,
-                            w: f64::from_le_bytes(v[120..].try_into().unwrap()) as _,
-                        },
-                    ],
-                }),
-                Some((_, c)) => {
-                    bail_with_site!("Unknown Projection subtype {c:?} (at index {i})")
-                }
-            },
-            't' => match it.next() {
-                None => bail_with_site!("Transform2D without subtype (at index {i})"),
-                Some((_, 'f')) => f::<24, _>(data, &mut p, &mut ret, &mut n, |v| Transform2D {
-                    a: Vector2 {
-                        x: f32::from_le_bytes(v[..4].try_into().unwrap()),
-                        y: f32::from_le_bytes(v[4..8].try_into().unwrap()),
-                    },
-                    b: Vector2 {
-                        x: f32::from_le_bytes(v[8..12].try_into().unwrap()),
-                        y: f32::from_le_bytes(v[12..16].try_into().unwrap()),
-                    },
-                    origin: Vector2 {
-                        x: f32::from_le_bytes(v[16..20].try_into().unwrap()),
-                        y: f32::from_le_bytes(v[20..].try_into().unwrap()),
-                    },
-                }),
-                Some((_, 'd')) => f::<48, _>(data, &mut p, &mut ret, &mut n, |v| Transform2D {
-                    a: Vector2 {
-                        x: f64::from_le_bytes(v[..8].try_into().unwrap()) as _,
-                        y: f64::from_le_bytes(v[8..16].try_into().unwrap()) as _,
-                    },
-                    b: Vector2 {
-                        x: f64::from_le_bytes(v[16..24].try_into().unwrap()) as _,
-                        y: f64::from_le_bytes(v[24..32].try_into().unwrap()) as _,
-                    },
-                    origin: Vector2 {
-                        x: f64::from_le_bytes(v[32..40].try_into().unwrap()) as _,
-                        y: f64::from_le_bytes(v[40..].try_into().unwrap()) as _,
-                    },
-                }),
-                Some((_, c)) => {
-                    bail_with_site!("Unknown Transform2D subtype {c:?} (at index {i})")
-                }
-            },
-            'T' => match it.next() {
-                None => bail_with_site!("Transform3D without subtype (at index {i})"),
-                Some((_, 'f')) => f::<48, _>(data, &mut p, &mut ret, &mut n, |v| Transform3D {
-                    basis: Basis {
-                        rows: [
-                            Vector3 {
-                                x: f32::from_le_bytes(v[..4].try_into().unwrap()),
-                                y: f32::from_le_bytes(v[4..8].try_into().unwrap()),
-                                z: f32::from_le_bytes(v[8..12].try_into().unwrap()),
-                            },
-                            Vector3 {
-                                x: f32::from_le_bytes(v[12..16].try_into().unwrap()),
-                                y: f32::from_le_bytes(v[16..20].try_into().unwrap()),
-                                z: f32::from_le_bytes(v[20..24].try_into().unwrap()),
-                            },
-                            Vector3 {
-                                x: f32::from_le_bytes(v[24..28].try_into().unwrap()),
-                                y: f32::from_le_bytes(v[28..32].try_into().unwrap()),
-                                z: f32::from_le_bytes(v[32..36].try_into().unwrap()),
-                            },
-                        ],
-                    },
-                    origin: Vector3 {
-                        x: f32::from_le_bytes(v[36..40].try_into().unwrap()),
-                        y: f32::from_le_bytes(v[40..44].try_into().unwrap()),
-                        z: f32::from_le_bytes(v[44..].try_into().unwrap()),
-                    },
-                }),
-                Some((_, 'd')) => f::<96, _>(data, &mut p, &mut ret, &mut n, |v| Transform3D {
-                    basis: Basis {
-                        rows: [
-                            Vector3 {
-                                x: f64::from_le_bytes(v[..8].try_into().unwrap()) as _,
-                                y: f64::from_le_bytes(v[8..16].try_into().unwrap()) as _,
-                                z: f64::from_le_bytes(v[16..24].try_into().unwrap()) as _,
-                            },
-                            Vector3 {
-                                x: f64::from_le_bytes(v[24..32].try_into().unwrap()) as _,
-                                y: f64::from_le_bytes(v[32..40].try_into().unwrap()) as _,
-                                z: f64::from_le_bytes(v[40..48].try_into().unwrap()) as _,
-                            },
-                            Vector3 {
-                                x: f64::from_le_bytes(v[48..56].try_into().unwrap()) as _,
-                                y: f64::from_le_bytes(v[56..64].try_into().unwrap()) as _,
-                                z: f64::from_le_bytes(v[64..72].try_into().unwrap()) as _,
-                            },
-                        ],
-                    },
-                    origin: Vector3 {
-                        x: f64::from_le_bytes(v[72..80].try_into().unwrap()) as _,
-                        y: f64::from_le_bytes(v[80..88].try_into().unwrap()) as _,
-                        z: f64::from_le_bytes(v[88..].try_into().unwrap()) as _,
-                    },
-                }),
-                Some((_, c)) => {
-                    bail_with_site!("Unknown Transform3D subtype {c:?} (at index {i})")
-                }
-            },
-            _ => bail_with_site!("Unknown type {c:?} (at index {i})"),
-        }?;
-    }
-
-    Ok(ret)
-}
-
-fn write_struct_(
-    data: &mut [u8],
-    mut p: usize,
-    format: &[char],
-    arr: Array<Variant>,
-) -> Result<usize, Error> {
-    fn f<const N: usize, T: FromGodot>(
-        data: &mut [u8],
-        p: &mut usize,
-        a: &mut impl Iterator<Item = Variant>,
-        r: &mut Option<u64>,
-        f: impl Fn(&mut [u8; N], T),
-    ) -> Result<(), Error> {
-        for _ in 0..r.take().unwrap_or(1) {
-            let Some(v) = a
-                .next()
-                .map(|v| site_context!(T::try_from_variant(&v)))
-                .transpose()?
-            else {
-                bail_with_site!("Input array too small")
-            };
-            let s = *p;
-            let e = s + N;
-            let Some(data) = data.get_mut(s..e) else {
-                bail_with_site!("Index out of range ({s}..{e})")
-            };
-            f(data.try_into().unwrap(), v);
-            *p += N;
-        }
-
-        Ok(())
-    }
-
-    let s = p;
-    let mut arr = arr.iter_shared();
-    let mut it = format.iter().copied().enumerate().peekable();
-    let mut n: Option<u64> = None;
-    while let Some((i, c)) = it.next() {
-        match c {
-            // Parse initial number
-            '1'..='9' if n.is_none() => {
-                n = Some(process_number(c, &mut it));
-                if it.peek().is_some() {
-                    continue;
-                }
-                bail_with_site!(
-                    "Quantity without type (at index {} {:?})",
-                    i,
-                    format[i..].iter().collect::<String>()
-                );
-            }
-            'x' => {
-                p += n.take().unwrap_or(1) as usize;
-                continue;
-            }
-            'b' => f::<1, i64>(data, &mut p, &mut arr, &mut n, |s, d| s[0] = d as i8 as u8),
-            'B' => f::<1, i64>(data, &mut p, &mut arr, &mut n, |s, d| s[0] = d as u8),
-            'h' => f::<2, i64>(data, &mut p, &mut arr, &mut n, |s, d| {
-                *s = (d as i16).to_le_bytes()
-            }),
-            'H' => f::<2, i64>(data, &mut p, &mut arr, &mut n, |s, d| {
-                *s = (d as u16).to_le_bytes()
-            }),
-            'i' => f::<4, i64>(data, &mut p, &mut arr, &mut n, |s, d| {
-                *s = (d as i32).to_le_bytes()
-            }),
-            'I' => f::<4, i64>(data, &mut p, &mut arr, &mut n, |s, d| {
-                *s = (d as u32).to_le_bytes()
-            }),
-            'l' | 'L' => f::<8, i64>(data, &mut p, &mut arr, &mut n, |s, d| *s = d.to_le_bytes()),
-            'f' => f::<4, f32>(data, &mut p, &mut arr, &mut n, |s, d| *s = d.to_le_bytes()),
-            'd' => f::<8, f64>(data, &mut p, &mut arr, &mut n, |s, d| *s = d.to_le_bytes()),
-            'v' => {
-                match it.next() {
-                    None => bail_with_site!("Vector without size (at index {i})"),
-                    Some((_, '2')) => match it.next() {
-                        Some((_, 'f')) => {
-                            f::<8, Vector2>(data, &mut p, &mut arr, &mut n, |s, d| {
-                                *<&mut [u8; 4]>::try_from(&mut s[..4]).unwrap() = d.x.to_le_bytes();
-                                *<&mut [u8; 4]>::try_from(&mut s[4..]).unwrap() = d.y.to_le_bytes();
-                            })?;
-                            continue;
-                        }
-                        Some((_, 'd')) => {
-                            f::<16, Vector2>(data, &mut p, &mut arr, &mut n, |s, d| {
-                                *<&mut [u8; 8]>::try_from(&mut s[..8]).unwrap() =
-                                    (d.x as f64).to_le_bytes();
-                                *<&mut [u8; 8]>::try_from(&mut s[8..]).unwrap() =
-                                    (d.y as f64).to_le_bytes();
-                            })?;
-                            continue;
-                        }
-                        Some((_, 'i')) => {
-                            f::<8, Vector2i>(data, &mut p, &mut arr, &mut n, |s, d| {
-                                *<&mut [u8; 4]>::try_from(&mut s[..4]).unwrap() = d.x.to_le_bytes();
-                                *<&mut [u8; 4]>::try_from(&mut s[4..]).unwrap() = d.y.to_le_bytes();
-                            })?;
-                            continue;
-                        }
-                        Some((_, 'l')) => {
-                            f::<16, Vector2i>(data, &mut p, &mut arr, &mut n, |s, d| {
-                                *<&mut [u8; 8]>::try_from(&mut s[..8]).unwrap() =
-                                    (d.x as i64).to_le_bytes();
-                                *<&mut [u8; 8]>::try_from(&mut s[8..]).unwrap() =
-                                    (d.y as i64).to_le_bytes();
-                            })?;
-                            continue;
-                        }
-                        _ => (),
-                    },
-                    Some((_, '3')) => match it.next() {
-                        Some((_, 'f')) => {
-                            f::<12, Vector3>(data, &mut p, &mut arr, &mut n, |s, d| {
-                                *<&mut [u8; 4]>::try_from(&mut s[..4]).unwrap() = d.x.to_le_bytes();
-                                *<&mut [u8; 4]>::try_from(&mut s[4..8]).unwrap() =
-                                    d.y.to_le_bytes();
-                                *<&mut [u8; 4]>::try_from(&mut s[8..]).unwrap() = d.z.to_le_bytes();
-                            })?;
-                            continue;
-                        }
-                        Some((_, 'd')) => {
-                            f::<24, Vector3>(data, &mut p, &mut arr, &mut n, |s, d| {
-                                *<&mut [u8; 8]>::try_from(&mut s[..8]).unwrap() =
-                                    (d.x as f64).to_le_bytes();
-                                *<&mut [u8; 8]>::try_from(&mut s[8..16]).unwrap() =
-                                    (d.y as f64).to_le_bytes();
-                                *<&mut [u8; 8]>::try_from(&mut s[16..]).unwrap() =
-                                    (d.z as f64).to_le_bytes();
-                            })?;
-                            continue;
-                        }
-                        Some((_, 'i')) => {
-                            f::<12, Vector3i>(data, &mut p, &mut arr, &mut n, |s, d| {
-                                *<&mut [u8; 4]>::try_from(&mut s[..4]).unwrap() = d.x.to_le_bytes();
-                                *<&mut [u8; 4]>::try_from(&mut s[4..8]).unwrap() =
-                                    d.y.to_le_bytes();
-                                *<&mut [u8; 4]>::try_from(&mut s[8..]).unwrap() = d.z.to_le_bytes();
-                            })?;
-                            continue;
-                        }
-                        Some((_, 'l')) => {
-                            f::<24, Vector3i>(data, &mut p, &mut arr, &mut n, |s, d| {
-                                *<&mut [u8; 8]>::try_from(&mut s[..8]).unwrap() =
-                                    (d.x as i64).to_le_bytes();
-                                *<&mut [u8; 8]>::try_from(&mut s[8..16]).unwrap() =
-                                    (d.y as i64).to_le_bytes();
-                                *<&mut [u8; 8]>::try_from(&mut s[16..]).unwrap() =
-                                    (d.z as i64).to_le_bytes();
-                            })?;
-                            continue;
-                        }
-                        _ => (),
-                    },
-                    Some((_, '4')) => match it.next() {
-                        Some((_, 'f')) => {
-                            f::<16, Vector4>(data, &mut p, &mut arr, &mut n, |s, d| {
-                                *<&mut [u8; 4]>::try_from(&mut s[..4]).unwrap() = d.x.to_le_bytes();
-                                *<&mut [u8; 4]>::try_from(&mut s[4..8]).unwrap() =
-                                    d.y.to_le_bytes();
-                                *<&mut [u8; 4]>::try_from(&mut s[8..12]).unwrap() =
-                                    d.z.to_le_bytes();
-                                *<&mut [u8; 4]>::try_from(&mut s[12..]).unwrap() =
-                                    d.w.to_le_bytes();
-                            })?;
-                            continue;
-                        }
-                        Some((_, 'd')) => {
-                            f::<32, Vector4>(data, &mut p, &mut arr, &mut n, |s, d| {
-                                *<&mut [u8; 8]>::try_from(&mut s[..8]).unwrap() =
-                                    (d.x as f64).to_le_bytes();
-                                *<&mut [u8; 8]>::try_from(&mut s[8..16]).unwrap() =
-                                    (d.y as f64).to_le_bytes();
-                                *<&mut [u8; 8]>::try_from(&mut s[16..24]).unwrap() =
-                                    (d.z as f64).to_le_bytes();
-                                *<&mut [u8; 8]>::try_from(&mut s[24..]).unwrap() =
-                                    (d.w as f64).to_le_bytes();
-                            })?;
-                            continue;
-                        }
-                        Some((_, 'i')) => {
-                            f::<16, Vector4i>(data, &mut p, &mut arr, &mut n, |s, d| {
-                                *<&mut [u8; 4]>::try_from(&mut s[..4]).unwrap() = d.x.to_le_bytes();
-                                *<&mut [u8; 4]>::try_from(&mut s[4..8]).unwrap() =
-                                    d.y.to_le_bytes();
-                                *<&mut [u8; 4]>::try_from(&mut s[8..12]).unwrap() =
-                                    d.z.to_le_bytes();
-                                *<&mut [u8; 4]>::try_from(&mut s[12..]).unwrap() =
-                                    d.w.to_le_bytes();
-                            })?;
-                            continue;
-                        }
-                        Some((_, 'l')) => {
-                            f::<32, Vector4i>(data, &mut p, &mut arr, &mut n, |s, d| {
-                                *<&mut [u8; 8]>::try_from(&mut s[..8]).unwrap() =
-                                    (d.x as i64).to_le_bytes();
-                                *<&mut [u8; 8]>::try_from(&mut s[8..16]).unwrap() =
-                                    (d.y as i64).to_le_bytes();
-                                *<&mut [u8; 8]>::try_from(&mut s[16..24]).unwrap() =
-                                    (d.z as i64).to_le_bytes();
-                                *<&mut [u8; 8]>::try_from(&mut s[24..]).unwrap() =
-                                    (d.w as i64).to_le_bytes();
-                            })?;
-                            continue;
-                        }
-                        _ => (),
-                    },
-                    _ => (),
-                }
-
-                let s = match it.peek() {
-                    Some(&(j, _)) => &format[i..j],
-                    None => &format[i..],
-                };
-                bail_with_site!(
-                    "Unknown type {:?} (at index {i})",
-                    s.iter().collect::<String>()
-                );
-            }
-            'p' => match it.next() {
-                None => bail_with_site!("Plane without subtype (at index {i})"),
-                Some((_, 'f')) => f::<16, Plane>(data, &mut p, &mut arr, &mut n, |s, d| {
-                    *<&mut [u8; 4]>::try_from(&mut s[..4]).unwrap() = d.normal.x.to_le_bytes();
-                    *<&mut [u8; 4]>::try_from(&mut s[4..8]).unwrap() = d.normal.y.to_le_bytes();
-                    *<&mut [u8; 4]>::try_from(&mut s[8..12]).unwrap() = d.normal.z.to_le_bytes();
-                    *<&mut [u8; 4]>::try_from(&mut s[12..]).unwrap() = d.d.to_le_bytes();
-                }),
-                Some((_, 'd')) => f::<32, Plane>(data, &mut p, &mut arr, &mut n, |s, d| {
-                    *<&mut [u8; 8]>::try_from(&mut s[..8]).unwrap() =
-                        (d.normal.x as f64).to_le_bytes();
-                    *<&mut [u8; 8]>::try_from(&mut s[8..16]).unwrap() =
-                        (d.normal.y as f64).to_le_bytes();
-                    *<&mut [u8; 8]>::try_from(&mut s[16..24]).unwrap() =
-                        (d.normal.z as f64).to_le_bytes();
-                    *<&mut [u8; 8]>::try_from(&mut s[24..]).unwrap() = (d.d as f64).to_le_bytes();
-                }),
-                Some((_, c)) => {
-                    bail_with_site!("Unknown Plane subtype {c:?} (at index {i})")
-                }
-            },
-            'q' => match it.next() {
-                None => bail_with_site!("Quat without subtype (at index {i})"),
-                Some((_, 'f')) => f::<16, Quaternion>(data, &mut p, &mut arr, &mut n, |s, d| {
-                    *<&mut [u8; 4]>::try_from(&mut s[..4]).unwrap() = d.x.to_le_bytes();
-                    *<&mut [u8; 4]>::try_from(&mut s[4..8]).unwrap() = d.y.to_le_bytes();
-                    *<&mut [u8; 4]>::try_from(&mut s[8..12]).unwrap() = d.z.to_le_bytes();
-                    *<&mut [u8; 4]>::try_from(&mut s[12..]).unwrap() = d.w.to_le_bytes();
-                }),
-                Some((_, 'd')) => f::<32, Quaternion>(data, &mut p, &mut arr, &mut n, |s, d| {
-                    *<&mut [u8; 8]>::try_from(&mut s[..8]).unwrap() = (d.x as f64).to_le_bytes();
-                    *<&mut [u8; 8]>::try_from(&mut s[8..16]).unwrap() = (d.y as f64).to_le_bytes();
-                    *<&mut [u8; 8]>::try_from(&mut s[16..24]).unwrap() = (d.z as f64).to_le_bytes();
-                    *<&mut [u8; 8]>::try_from(&mut s[24..]).unwrap() = (d.w as f64).to_le_bytes();
-                }),
-                Some((_, c)) => {
-                    bail_with_site!("Unknown Quat subtype {c:?} (at index {i})")
-                }
-            },
-            'C' => match it.next() {
-                None => bail_with_site!("Color without subtype (at index {i})"),
-                Some((_, 'f')) => f::<16, Color>(data, &mut p, &mut arr, &mut n, |s, d| {
-                    *<&mut [u8; 4]>::try_from(&mut s[..4]).unwrap() = d.r.to_le_bytes();
-                    *<&mut [u8; 4]>::try_from(&mut s[4..8]).unwrap() = d.g.to_le_bytes();
-                    *<&mut [u8; 4]>::try_from(&mut s[8..12]).unwrap() = d.b.to_le_bytes();
-                    *<&mut [u8; 4]>::try_from(&mut s[12..]).unwrap() = d.a.to_le_bytes();
-                }),
-                Some((_, 'd')) => f::<32, Color>(data, &mut p, &mut arr, &mut n, |s, d| {
-                    *<&mut [u8; 8]>::try_from(&mut s[..8]).unwrap() = (d.r as f64).to_le_bytes();
-                    *<&mut [u8; 8]>::try_from(&mut s[8..16]).unwrap() = (d.g as f64).to_le_bytes();
-                    *<&mut [u8; 8]>::try_from(&mut s[16..24]).unwrap() = (d.b as f64).to_le_bytes();
-                    *<&mut [u8; 8]>::try_from(&mut s[24..]).unwrap() = (d.a as f64).to_le_bytes();
-                }),
-                Some((_, 'b')) => f::<4, Color>(data, &mut p, &mut arr, &mut n, |s, d| {
-                    *s = [
-                        (d.r * 255.) as u8,
-                        (d.g * 255.) as u8,
-                        (d.b * 255.) as u8,
-                        (d.a * 255.) as u8,
-                    ];
-                }),
-                Some((_, c)) => {
-                    bail_with_site!("Unknown Color subtype {c:?} (at index {i})")
-                }
-            },
-            'r' => match it.next() {
-                None => bail_with_site!("Rect2 without subtype (at index {i})"),
-                Some((_, 'f')) => f::<16, Rect2>(data, &mut p, &mut arr, &mut n, |s, d| {
-                    *<&mut [u8; 4]>::try_from(&mut s[..4]).unwrap() = d.position.x.to_le_bytes();
-                    *<&mut [u8; 4]>::try_from(&mut s[4..8]).unwrap() = d.position.y.to_le_bytes();
-                    *<&mut [u8; 4]>::try_from(&mut s[8..12]).unwrap() = d.size.x.to_le_bytes();
-                    *<&mut [u8; 4]>::try_from(&mut s[12..]).unwrap() = d.size.y.to_le_bytes();
-                }),
-                Some((_, 'd')) => f::<32, Rect2>(data, &mut p, &mut arr, &mut n, |s, d| {
-                    *<&mut [u8; 8]>::try_from(&mut s[..8]).unwrap() =
-                        (d.position.x as f64).to_le_bytes();
-                    *<&mut [u8; 8]>::try_from(&mut s[8..16]).unwrap() =
-                        (d.position.y as f64).to_le_bytes();
-                    *<&mut [u8; 8]>::try_from(&mut s[16..24]).unwrap() =
-                        (d.size.x as f64).to_le_bytes();
-                    *<&mut [u8; 8]>::try_from(&mut s[24..]).unwrap() =
-                        (d.size.y as f64).to_le_bytes();
-                }),
-                Some((_, 'i')) => f::<16, Rect2i>(data, &mut p, &mut arr, &mut n, |s, d| {
-                    *<&mut [u8; 4]>::try_from(&mut s[..4]).unwrap() = d.position.x.to_le_bytes();
-                    *<&mut [u8; 4]>::try_from(&mut s[4..8]).unwrap() = d.position.y.to_le_bytes();
-                    *<&mut [u8; 4]>::try_from(&mut s[8..12]).unwrap() = d.size.x.to_le_bytes();
-                    *<&mut [u8; 4]>::try_from(&mut s[12..]).unwrap() = d.size.y.to_le_bytes();
-                }),
-                Some((_, 'l')) => f::<32, Rect2i>(data, &mut p, &mut arr, &mut n, |s, d| {
-                    *<&mut [u8; 8]>::try_from(&mut s[..8]).unwrap() =
-                        (d.position.x as i64).to_le_bytes();
-                    *<&mut [u8; 8]>::try_from(&mut s[8..16]).unwrap() =
-                        (d.position.y as i64).to_le_bytes();
-                    *<&mut [u8; 8]>::try_from(&mut s[16..24]).unwrap() =
-                        (d.size.x as i64).to_le_bytes();
-                    *<&mut [u8; 8]>::try_from(&mut s[24..]).unwrap() =
-                        (d.size.y as i64).to_le_bytes();
-                }),
-                Some((_, c)) => {
-                    bail_with_site!("Unknown Rect2 subtype {c:?} (at index {i})")
-                }
-            },
-            'a' => match it.next() {
-                None => bail_with_site!("Aabb without subtype (at index {i})"),
-                Some((_, 'f')) => f::<24, Aabb>(data, &mut p, &mut arr, &mut n, |s, d| {
-                    *<&mut [u8; 4]>::try_from(&mut s[..4]).unwrap() = d.position.x.to_le_bytes();
-                    *<&mut [u8; 4]>::try_from(&mut s[4..8]).unwrap() = d.position.y.to_le_bytes();
-                    *<&mut [u8; 4]>::try_from(&mut s[8..12]).unwrap() = d.position.z.to_le_bytes();
-                    *<&mut [u8; 4]>::try_from(&mut s[12..16]).unwrap() = d.size.x.to_le_bytes();
-                    *<&mut [u8; 4]>::try_from(&mut s[16..20]).unwrap() = d.size.y.to_le_bytes();
-                    *<&mut [u8; 4]>::try_from(&mut s[20..]).unwrap() = d.size.z.to_le_bytes();
-                }),
-                Some((_, 'd')) => f::<48, Aabb>(data, &mut p, &mut arr, &mut n, |s, d| {
-                    *<&mut [u8; 8]>::try_from(&mut s[..8]).unwrap() =
-                        (d.position.x as f64).to_le_bytes();
-                    *<&mut [u8; 8]>::try_from(&mut s[8..16]).unwrap() =
-                        (d.position.y as f64).to_le_bytes();
-                    *<&mut [u8; 8]>::try_from(&mut s[16..24]).unwrap() =
-                        (d.position.z as f64).to_le_bytes();
-                    *<&mut [u8; 8]>::try_from(&mut s[24..32]).unwrap() =
-                        (d.size.x as f64).to_le_bytes();
-                    *<&mut [u8; 8]>::try_from(&mut s[32..40]).unwrap() =
-                        (d.size.y as f64).to_le_bytes();
-                    *<&mut [u8; 8]>::try_from(&mut s[40..]).unwrap() =
-                        (d.size.z as f64).to_le_bytes();
-                }),
-                Some((_, c)) => {
-                    bail_with_site!("Unknown Aabb subtype {c:?} (at index {i})")
-                }
-            },
-            'm' => match it.next() {
-                None => bail_with_site!("Basis without subtype (at index {i})"),
-                Some((_, 'f')) => f::<36, Basis>(data, &mut p, &mut arr, &mut n, |s, d| {
-                    *<&mut [u8; 4]>::try_from(&mut s[..4]).unwrap() = d.rows[0].x.to_le_bytes();
-                    *<&mut [u8; 4]>::try_from(&mut s[4..8]).unwrap() = d.rows[0].y.to_le_bytes();
-                    *<&mut [u8; 4]>::try_from(&mut s[8..12]).unwrap() = d.rows[0].z.to_le_bytes();
-                    *<&mut [u8; 4]>::try_from(&mut s[12..16]).unwrap() = d.rows[1].x.to_le_bytes();
-                    *<&mut [u8; 4]>::try_from(&mut s[16..20]).unwrap() = d.rows[1].y.to_le_bytes();
-                    *<&mut [u8; 4]>::try_from(&mut s[20..24]).unwrap() = d.rows[1].z.to_le_bytes();
-                    *<&mut [u8; 4]>::try_from(&mut s[24..28]).unwrap() = d.rows[2].x.to_le_bytes();
-                    *<&mut [u8; 4]>::try_from(&mut s[28..32]).unwrap() = d.rows[2].y.to_le_bytes();
-                    *<&mut [u8; 4]>::try_from(&mut s[32..]).unwrap() = d.rows[2].z.to_le_bytes();
-                }),
-                Some((_, 'd')) => f::<72, Basis>(data, &mut p, &mut arr, &mut n, |s, d| {
-                    *<&mut [u8; 8]>::try_from(&mut s[..8]).unwrap() =
-                        (d.rows[0].x as f64).to_le_bytes();
-                    *<&mut [u8; 8]>::try_from(&mut s[8..16]).unwrap() =
-                        (d.rows[0].y as f64).to_le_bytes();
-                    *<&mut [u8; 8]>::try_from(&mut s[16..24]).unwrap() =
-                        (d.rows[0].z as f64).to_le_bytes();
-                    *<&mut [u8; 8]>::try_from(&mut s[24..32]).unwrap() =
-                        (d.rows[1].x as f64).to_le_bytes();
-                    *<&mut [u8; 8]>::try_from(&mut s[32..40]).unwrap() =
-                        (d.rows[1].y as f64).to_le_bytes();
-                    *<&mut [u8; 8]>::try_from(&mut s[40..48]).unwrap() =
-                        (d.rows[1].z as f64).to_le_bytes();
-                    *<&mut [u8; 8]>::try_from(&mut s[48..56]).unwrap() =
-                        (d.rows[2].x as f64).to_le_bytes();
-                    *<&mut [u8; 8]>::try_from(&mut s[56..64]).unwrap() =
-                        (d.rows[2].y as f64).to_le_bytes();
-                    *<&mut [u8; 8]>::try_from(&mut s[64..]).unwrap() =
-                        (d.rows[2].z as f64).to_le_bytes();
-                }),
-                Some((_, c)) => {
-                    bail_with_site!("Unknown Basis subtype {c:?} (at index {i})")
-                }
-            },
-            'M' => match it.next() {
-                None => bail_with_site!("Projection without subtype (at index {i})"),
-                Some((_, 'f')) => f::<64, Projection>(data, &mut p, &mut arr, &mut n, |s, d| {
-                    *<&mut [u8; 4]>::try_from(&mut s[..4]).unwrap() = d.cols[0].x.to_le_bytes();
-                    *<&mut [u8; 4]>::try_from(&mut s[4..8]).unwrap() = d.cols[0].y.to_le_bytes();
-                    *<&mut [u8; 4]>::try_from(&mut s[8..12]).unwrap() = d.cols[0].z.to_le_bytes();
-                    *<&mut [u8; 4]>::try_from(&mut s[12..16]).unwrap() = d.cols[0].w.to_le_bytes();
-                    *<&mut [u8; 4]>::try_from(&mut s[16..20]).unwrap() = d.cols[1].x.to_le_bytes();
-                    *<&mut [u8; 4]>::try_from(&mut s[20..24]).unwrap() = d.cols[1].y.to_le_bytes();
-                    *<&mut [u8; 4]>::try_from(&mut s[24..28]).unwrap() = d.cols[1].z.to_le_bytes();
-                    *<&mut [u8; 4]>::try_from(&mut s[28..32]).unwrap() = d.cols[1].w.to_le_bytes();
-                    *<&mut [u8; 4]>::try_from(&mut s[32..36]).unwrap() = d.cols[2].x.to_le_bytes();
-                    *<&mut [u8; 4]>::try_from(&mut s[36..40]).unwrap() = d.cols[2].y.to_le_bytes();
-                    *<&mut [u8; 4]>::try_from(&mut s[40..44]).unwrap() = d.cols[2].z.to_le_bytes();
-                    *<&mut [u8; 4]>::try_from(&mut s[44..48]).unwrap() = d.cols[2].w.to_le_bytes();
-                    *<&mut [u8; 4]>::try_from(&mut s[48..52]).unwrap() = d.cols[3].x.to_le_bytes();
-                    *<&mut [u8; 4]>::try_from(&mut s[52..56]).unwrap() = d.cols[3].y.to_le_bytes();
-                    *<&mut [u8; 4]>::try_from(&mut s[56..60]).unwrap() = d.cols[3].z.to_le_bytes();
-                    *<&mut [u8; 4]>::try_from(&mut s[60..]).unwrap() = d.cols[3].w.to_le_bytes();
-                }),
-                Some((_, 'd')) => f::<128, Projection>(data, &mut p, &mut arr, &mut n, |s, d| {
-                    *<&mut [u8; 8]>::try_from(&mut s[..8]).unwrap() =
-                        (d.cols[0].x as f64).to_le_bytes();
-                    *<&mut [u8; 8]>::try_from(&mut s[8..16]).unwrap() =
-                        (d.cols[0].y as f64).to_le_bytes();
-                    *<&mut [u8; 8]>::try_from(&mut s[16..24]).unwrap() =
-                        (d.cols[0].z as f64).to_le_bytes();
-                    *<&mut [u8; 8]>::try_from(&mut s[24..32]).unwrap() =
-                        (d.cols[0].w as f64).to_le_bytes();
-                    *<&mut [u8; 8]>::try_from(&mut s[32..40]).unwrap() =
-                        (d.cols[1].x as f64).to_le_bytes();
-                    *<&mut [u8; 8]>::try_from(&mut s[40..48]).unwrap() =
-                        (d.cols[1].y as f64).to_le_bytes();
-                    *<&mut [u8; 8]>::try_from(&mut s[48..56]).unwrap() =
-                        (d.cols[1].z as f64).to_le_bytes();
-                    *<&mut [u8; 8]>::try_from(&mut s[56..64]).unwrap() =
-                        (d.cols[1].w as f64).to_le_bytes();
-                    *<&mut [u8; 8]>::try_from(&mut s[64..72]).unwrap() =
-                        (d.cols[2].x as f64).to_le_bytes();
-                    *<&mut [u8; 8]>::try_from(&mut s[72..80]).unwrap() =
-                        (d.cols[2].y as f64).to_le_bytes();
-                    *<&mut [u8; 8]>::try_from(&mut s[80..88]).unwrap() =
-                        (d.cols[2].z as f64).to_le_bytes();
-                    *<&mut [u8; 8]>::try_from(&mut s[88..96]).unwrap() =
-                        (d.cols[2].w as f64).to_le_bytes();
-                    *<&mut [u8; 8]>::try_from(&mut s[96..104]).unwrap() =
-                        (d.cols[3].x as f64).to_le_bytes();
-                    *<&mut [u8; 8]>::try_from(&mut s[104..112]).unwrap() =
-                        (d.cols[3].y as f64).to_le_bytes();
-                    *<&mut [u8; 8]>::try_from(&mut s[112..120]).unwrap() =
-                        (d.cols[3].z as f64).to_le_bytes();
-                    *<&mut [u8; 8]>::try_from(&mut s[120..]).unwrap() =
-                        (d.cols[3].w as f64).to_le_bytes();
-                }),
-                Some((_, c)) => {
-                    bail_with_site!("Unknown Projection subtype {c:?} (at index {i})")
-                }
-            },
-            't' => match it.next() {
-                None => bail_with_site!("Transform2D without subtype (at index {i})"),
-                Some((_, 'f')) => f::<24, Transform2D>(data, &mut p, &mut arr, &mut n, |s, d| {
-                    *<&mut [u8; 4]>::try_from(&mut s[..4]).unwrap() = d.a.x.to_le_bytes();
-                    *<&mut [u8; 4]>::try_from(&mut s[4..8]).unwrap() = d.a.y.to_le_bytes();
-                    *<&mut [u8; 4]>::try_from(&mut s[8..12]).unwrap() = d.b.x.to_le_bytes();
-                    *<&mut [u8; 4]>::try_from(&mut s[12..16]).unwrap() = d.b.y.to_le_bytes();
-                    *<&mut [u8; 4]>::try_from(&mut s[16..20]).unwrap() = d.origin.x.to_le_bytes();
-                    *<&mut [u8; 4]>::try_from(&mut s[20..]).unwrap() = d.origin.y.to_le_bytes();
-                }),
-                Some((_, 'd')) => f::<48, Transform2D>(data, &mut p, &mut arr, &mut n, |s, d| {
-                    *<&mut [u8; 8]>::try_from(&mut s[..8]).unwrap() = (d.a.x as f64).to_le_bytes();
-                    *<&mut [u8; 8]>::try_from(&mut s[8..16]).unwrap() =
-                        (d.a.y as f64).to_le_bytes();
-                    *<&mut [u8; 8]>::try_from(&mut s[16..24]).unwrap() =
-                        (d.b.x as f64).to_le_bytes();
-                    *<&mut [u8; 8]>::try_from(&mut s[24..32]).unwrap() =
-                        (d.b.y as f64).to_le_bytes();
-                    *<&mut [u8; 8]>::try_from(&mut s[32..40]).unwrap() =
-                        (d.origin.x as f64).to_le_bytes();
-                    *<&mut [u8; 8]>::try_from(&mut s[40..]).unwrap() =
-                        (d.origin.y as f64).to_le_bytes();
-                }),
-                Some((_, c)) => {
-                    bail_with_site!("Unknown Transform2D subtype {c:?} (at index {i})")
-                }
-            },
-            'T' => match it.next() {
-                None => bail_with_site!("Transform3D without subtype (at index {i})"),
-                Some((_, 'f')) => f::<48, Transform3D>(data, &mut p, &mut arr, &mut n, |s, d| {
-                    *<&mut [u8; 4]>::try_from(&mut s[..4]).unwrap() =
-                        d.basis.rows[0].x.to_le_bytes();
-                    *<&mut [u8; 4]>::try_from(&mut s[4..8]).unwrap() =
-                        d.basis.rows[0].y.to_le_bytes();
-                    *<&mut [u8; 4]>::try_from(&mut s[8..12]).unwrap() =
-                        d.basis.rows[0].z.to_le_bytes();
-                    *<&mut [u8; 4]>::try_from(&mut s[12..16]).unwrap() =
-                        d.basis.rows[1].x.to_le_bytes();
-                    *<&mut [u8; 4]>::try_from(&mut s[16..20]).unwrap() =
-                        d.basis.rows[1].y.to_le_bytes();
-                    *<&mut [u8; 4]>::try_from(&mut s[20..24]).unwrap() =
-                        d.basis.rows[1].z.to_le_bytes();
-                    *<&mut [u8; 4]>::try_from(&mut s[24..28]).unwrap() =
-                        d.basis.rows[2].x.to_le_bytes();
-                    *<&mut [u8; 4]>::try_from(&mut s[28..32]).unwrap() =
-                        d.basis.rows[2].y.to_le_bytes();
-                    *<&mut [u8; 4]>::try_from(&mut s[32..36]).unwrap() =
-                        d.basis.rows[2].z.to_le_bytes();
-                    *<&mut [u8; 4]>::try_from(&mut s[36..40]).unwrap() = d.origin.x.to_le_bytes();
-                    *<&mut [u8; 4]>::try_from(&mut s[40..44]).unwrap() = d.origin.y.to_le_bytes();
-                    *<&mut [u8; 4]>::try_from(&mut s[44..]).unwrap() = d.origin.z.to_le_bytes();
-                }),
-                Some((_, 'd')) => f::<96, Transform3D>(data, &mut p, &mut arr, &mut n, |s, d| {
-                    *<&mut [u8; 8]>::try_from(&mut s[..8]).unwrap() =
-                        (d.basis.rows[0].x as f64).to_le_bytes();
-                    *<&mut [u8; 8]>::try_from(&mut s[8..16]).unwrap() =
-                        (d.basis.rows[0].y as f64).to_le_bytes();
-                    *<&mut [u8; 8]>::try_from(&mut s[16..24]).unwrap() =
-                        (d.basis.rows[0].z as f64).to_le_bytes();
-                    *<&mut [u8; 8]>::try_from(&mut s[24..32]).unwrap() =
-                        (d.basis.rows[1].x as f64).to_le_bytes();
-                    *<&mut [u8; 8]>::try_from(&mut s[32..40]).unwrap() =
-                        (d.basis.rows[1].y as f64).to_le_bytes();
-                    *<&mut [u8; 8]>::try_from(&mut s[40..48]).unwrap() =
-                        (d.basis.rows[1].z as f64).to_le_bytes();
-                    *<&mut [u8; 8]>::try_from(&mut s[48..56]).unwrap() =
-                        (d.basis.rows[2].x as f64).to_le_bytes();
-                    *<&mut [u8; 8]>::try_from(&mut s[56..64]).unwrap() =
-                        (d.basis.rows[2].y as f64).to_le_bytes();
-                    *<&mut [u8; 8]>::try_from(&mut s[64..72]).unwrap() =
-                        (d.basis.rows[2].z as f64).to_le_bytes();
-                    *<&mut [u8; 8]>::try_from(&mut s[72..80]).unwrap() =
-                        (d.origin.x as f64).to_le_bytes();
-                    *<&mut [u8; 8]>::try_from(&mut s[80..88]).unwrap() =
-                        (d.origin.y as f64).to_le_bytes();
-                    *<&mut [u8; 8]>::try_from(&mut s[88..]).unwrap() =
-                        (d.origin.z as f64).to_le_bytes();
-                }),
-                Some((_, c)) => {
-                    bail_with_site!("Unknown Transform3D subtype {c:?} (at index {i})")
-                }
-            },
-            _ => bail_with_site!("Unknown type {c:?} (at index {i})"),
-        }?;
-    }
-
-    Ok(p - s)
-=======
->>>>>>> 3266c4ee
 }