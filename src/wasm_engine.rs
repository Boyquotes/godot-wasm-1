--- conflicted
+++ resolved
@@ -211,20 +211,17 @@
         ))?))
     }
 
-<<<<<<< HEAD
-    fn _initialize(&self, name: GString, data: Variant, imports: Dictionary) -> bool {
-=======
     fn process_deps_map(
         module: &ModuleType,
         imports: Dictionary,
-    ) -> Result<HashMap<String, Instance<WasmModule, Shared>>, Error> {
+    ) -> Result<HashMap<String, Gd<WasmModule>>, Error> {
         let mut deps_map = HashMap::new();
         #[allow(irrefutable_let_patterns)]
         if let ModuleType::Core(_module) = &module {
             deps_map = HashMap::with_capacity(imports.len() as _);
-            for (k, v) in imports.iter() {
-                let k = site_context!(String::from_variant(&k))?;
-                let v = site_context!(<Instance<WasmModule, Shared>>::from_variant(&v))?;
+            for (k, v) in imports.iter_shared() {
+                let k = site_context!(String::try_from_variant(&k))?;
+                let v = site_context!(<Gd<WasmModule>>::try_from_variant(&v))?;
                 deps_map.insert(k, v);
             }
 
@@ -240,8 +237,7 @@
         Ok(deps_map)
     }
 
-    fn _initialize(&self, name: GodotString, data: Variant, imports: Dictionary) -> bool {
->>>>>>> b94a83dd
+    fn _initialize(&self, name: GString, data: Variant, imports: Dictionary) -> bool {
         match self.data.get_or_try_init(move || -> Result<_, Error> {
             let module = match VariantDispatch::from(&data) {
                 VariantDispatch::PackedByteArray(v) => Self::load_module(v.as_slice())?,
@@ -257,28 +253,7 @@
                 _ => bail_with_site!("Unknown module value {}", data),
             };
 
-<<<<<<< HEAD
-            let mut deps_map = HashMap::new();
-            #[allow(irrefutable_let_patterns)]
-            if let ModuleType::Core(_module) = &module {
-                deps_map = HashMap::with_capacity(imports.len() as _);
-                for (k, v) in imports.iter_shared() {
-                    let k = site_context!(String::try_from_variant(&k))?;
-                    let v = site_context!(<Gd<WasmModule>>::try_from_variant(&v))?;
-                    deps_map.insert(k, v);
-                }
-
-                Self::validate_module(_module, &deps_map)?;
-            }
-            #[cfg(feature = "wasi-preview2")]
-            if let ModuleType::Component(_) = module {
-                if !imports.is_empty() {
-                    bail_with_site!("Imports not supported with component yet");
-                }
-            }
-=======
             let imports = Self::process_deps_map(&module, imports)?;
->>>>>>> b94a83dd
 
             Ok(ModuleData {
                 name,
@@ -356,14 +331,14 @@
     }
 
     #[cfg(feature = "unsafe-module-serde")]
-    fn _deserialize(&self, name: GodotString, data: PoolArray<u8>, imports: Dictionary) -> bool {
+    fn _deserialize(&self, name: GString, data: PackedByteArray, imports: Dictionary) -> bool {
         match self.data.get_or_try_init(move || -> Result<_, Error> {
-            let data = data.read();
+            let data = data.as_slice();
             // SAFETY: Assume the supplied data is safe to deserialize.
             let module = unsafe {
-                match ENGINE.detect_precompiled(&data) {
+                match ENGINE.detect_precompiled(data) {
                     Some(Precompiled::Module) => {
-                        ModuleType::Core(site_context!(Module::deserialize(&ENGINE, &*data))?)
+                        ModuleType::Core(site_context!(Module::deserialize(&ENGINE, data))?)
                     }
                     #[cfg(feature = "wasi-preview2")]
                     Some(Precompiled::Component) => {
@@ -390,7 +365,7 @@
     }
 
     #[cfg(feature = "unsafe-module-serde")]
-    fn _deserialize_file(&self, name: GodotString, path: String, imports: Dictionary) -> bool {
+    fn _deserialize_file(&self, name: GString, path: String, imports: Dictionary) -> bool {
         match self.data.get_or_try_init(move || -> Result<_, Error> {
             let path = PathBuf::from(path);
             // SAFETY: Assume the supplied file is safe to deserialize.
@@ -442,7 +417,6 @@
         }
     }
 
-<<<<<<< HEAD
     #[func]
     fn get_name(&self) -> StringName {
         self.unwrap_data(|m| Ok(StringName::from(&m.name)))
@@ -457,18 +431,18 @@
             ))
         })
         .unwrap_or_default()
-=======
-    #[method]
+    }
+
+    #[func]
     fn deserialize(
         &self,
-        #[base] _owner: TRef<Reference>,
-        _name: GodotString,
-        _data: PoolArray<u8>,
+        _name: GString,
+        _data: PackedByteArray,
         _imports: Dictionary,
-    ) -> Option<Ref<Reference>> {
+    ) -> Option<Gd<WasmModule>> {
         #[cfg(feature = "unsafe-module-serde")]
         if self._deserialize(_name, _data, _imports) {
-            Some(_owner.claim())
+            Some(self.to_gd())
         } else {
             None
         }
@@ -477,17 +451,16 @@
         panic!("Feature unsafe-module-serde is not enabled!");
     }
 
-    #[method]
+    #[func]
     fn deserialize_file(
         &self,
-        #[base] _owner: TRef<Reference>,
-        _name: GodotString,
-        _path: String,
+        _name: GString,
+        _path: GString,
         _imports: Dictionary,
-    ) -> Option<Ref<Reference>> {
+    ) -> Option<Gd<WasmModule>> {
         #[cfg(feature = "unsafe-module-serde")]
-        if self._deserialize_file(_name, _path, _imports) {
-            Some(_owner.claim())
+        if self._deserialize_file(_name, _path.to_string(), _imports) {
+            Some(self.to_gd())
         } else {
             None
         }
@@ -496,25 +469,24 @@
         panic!("Feature unsafe-module-serde is not enabled!");
     }
 
-    #[method]
-    fn serialize(&self) -> Option<PoolArray<u8>> {
+    #[func]
+    fn serialize(&self) -> Variant {
         #[cfg(feature = "unsafe-module-serde")]
-        return self.unwrap_data(|m| {
-            Ok(PoolArray::from_vec(match &m.module {
-                ModuleType::Core(m) => m.serialize(),
-                #[cfg(feature = "wasi-preview2")]
-                ModuleType::Component(m) => m.serialize(),
-            }?))
-        });
+        return self
+            .unwrap_data(|m| {
+                Ok(PackedByteArray::from(
+                    &match &m.module {
+                        ModuleType::Core(m) => m.serialize(),
+                        #[cfg(feature = "wasi-preview2")]
+                        ModuleType::Component(m) => m.serialize(),
+                    }?[..],
+                )
+                .to_variant())
+            })
+            .unwrap_or_default();
 
         #[cfg(not(feature = "unsafe-module-serde"))]
         panic!("Feature unsafe-module-serde is not enabled!");
-    }
-
-    #[method]
-    fn get_imported_modules(&self) -> Option<VariantArray> {
-        self.unwrap_data(|m| Ok(VariantArray::from_iter(m.imports.values().cloned()).into_shared()))
->>>>>>> b94a83dd
     }
 
     /// Gets exported functions
