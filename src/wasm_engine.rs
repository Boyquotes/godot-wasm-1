--- conflicted
+++ resolved
@@ -147,34 +147,17 @@
 
     fn _initialize(&self, name: GodotString, data: Variant, imports: Dictionary) -> bool {
         let f = move || -> Result<(), Error> {
-<<<<<<< HEAD
             let module = if let Ok(v) = PackedByteArray::try_from_variant(&data) {
                 Module::new(&ENGINE, &v.to_vec())?
             } else if let Ok(v) = String::try_from_variant(&data) {
                 Module::new(&ENGINE, &v)?
             } else if let Ok(v) = <Gd<FileAccess>>::try_from_variant(&data) {
                 Module::new(&ENGINE, &v.get_buffer(v.get_length() as _).to_vec())?
+            } else if let Ok(v) = <Gd<WasmModule>>::try_from_variant(&data) {
+                v.bind().get_data()?.module.clone()
             } else {
                 bail!("Unknown module value {}", data)
             };
-=======
-            let module = match VariantDispatch::from(&data) {
-                VariantDispatch::ByteArray(v) => Module::new(&ENGINE, &*v.read()),
-                VariantDispatch::GodotString(v) => Module::new(&ENGINE, &v.to_string()),
-                VariantDispatch::Object(v) => {
-                    if let Ok(v) = <Ref<gdnative::api::File>>::from_variant(&v) {
-                        let v = unsafe { v.assume_safe() };
-                        Module::new(&ENGINE, &*v.get_buffer(v.get_len()).read())
-                    } else {
-                        let v = <Instance<WasmModule, Shared>>::from_variant(&v)?;
-                        let v = unsafe { v.assume_safe() };
-                        v.map(|this, _| Ok(this.get_data()?.module.clone()))
-                            .unwrap()
-                    }
-                }
-                _ => bail!("Unknown module value {}", data),
-            }?;
->>>>>>> 3245e536
 
             let mut deps_map = HashMap::with_capacity(imports.len() as _);
             for (k, v) in imports.iter_shared() {
@@ -351,11 +334,7 @@
         self.unwrap_data(|m| {
             if let Some(ExternType::Func(f)) = m.module.get_export(&name.to_string()) {
                 let (p, r) = from_signature(&f)?;
-<<<<<<< HEAD
                 Ok(Dictionary::from_iter([("params", p), ("results", r)]))
-=======
-                Ok(Dictionary::from_iter([("params", p), ("results", r)]).into_shared())
->>>>>>> 3245e536
             } else {
                 bail!("No function named {}", name);
             }
